
import type { Permission, Role } from '../src/auth/types';
import { permissions } from './permissions'; // Import the permissions list

export const roles: Role[] = [
  {
    "_id": "admin",
    "name": "Administrator",
    "description": "Full access to all system features",
<<<<<<< HEAD
    "permissions": permissions.map((p) => p._id)
=======
    "permissions": [
      "collection:create",
      "collection:read",
      "collection:update",
      "collection:delete",
      "user:manage"
    ],
    "groupName": "Ungrouped"
>>>>>>> 0a445941
  },
  {
    "_id": "developer",
    "name": "Developer",
    "description": "Can create, read, update, and delete content",
    "permissions": [
      "config:collectionbuilder",
      "config:graphql",
      "config:imageeditor",
      "config:widgetManagement",
      "config:themeManagement",
      "config:settings",
      "ImageArray:create",
      "ImageArray:read",
      "ImageArray:update",
      "ImageArray:delete",
      "Menu:create",
      "Menu:read",
      "Menu:update",
      "Menu:delete"
    ]
  },
  {
    "_id": "editor",
    "name": "Editor",
    "description": "Can create, read, and update content",
    "permissions": [
      "config:collectionbuilder",
      "config:graphql",
      "ImageArray:create",
      "ImageArray:update",
      "ImageArray:read"
    ]
  },
  {
    "_id": "user",
    "name": "User",
    "description": "Can only read content",
    "permissions": [
      "config:collectionbuilder"
    ]
  }
];
// Function to register a new role
export function registerRole(newRole: Role): void {
	const exists = roles.some((role) => role._id === newRole._id); // Use _id for consistency
	if (!exists) {
		roles.push(newRole);
	}
}

// Function to register multiple roles
export function registerRoles(newRoles: Role[]): void {
	newRoles.forEach(registerRole);
}
<|MERGE_RESOLUTION|>--- conflicted
+++ resolved
@@ -7,18 +7,7 @@
     "_id": "admin",
     "name": "Administrator",
     "description": "Full access to all system features",
-<<<<<<< HEAD
     "permissions": permissions.map((p) => p._id)
-=======
-    "permissions": [
-      "collection:create",
-      "collection:read",
-      "collection:update",
-      "collection:delete",
-      "user:manage"
-    ],
-    "groupName": "Ungrouped"
->>>>>>> 0a445941
   },
   {
     "_id": "developer",
@@ -64,13 +53,13 @@
 ];
 // Function to register a new role
 export function registerRole(newRole: Role): void {
-	const exists = roles.some((role) => role._id === newRole._id); // Use _id for consistency
-	if (!exists) {
-		roles.push(newRole);
-	}
+  const exists = roles.some((role) => role._id === newRole._id); // Use _id for consistency
+  if (!exists) {
+    roles.push(newRole);
+  }
 }
 
 // Function to register multiple roles
 export function registerRoles(newRoles: Role[]): void {
-	newRoles.forEach(registerRole);
+  newRoles.forEach(registerRole);
 }
