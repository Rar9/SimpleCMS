/**
 * @file config/permissions.ts
 * @description Configuration prompts for the Permissions section
 */

import type { Permission } from '@src/auth/types'; // Import Permission type from the centralized types file

<<<<<<< HEAD

=======
>>>>>>> 892b0010
// List of all permissions available in the CMS
export let permissions: Permission[] = [];

// Function to register new permissions, ensuring only unique permissions are added
export function setPermissions(newPermissions: Permission[]): void {
	const uniquePermissions = newPermissions.filter(
		(newPermission) => !permissions.some((existingPermission) => existingPermission._id === newPermission._id)
	);
	permissions = [...permissions, ...uniquePermissions];
}<|MERGE_RESOLUTION|>--- conflicted
+++ resolved
@@ -5,10 +5,6 @@
 
 import type { Permission } from '@src/auth/types'; // Import Permission type from the centralized types file
 
-<<<<<<< HEAD
-
-=======
->>>>>>> 892b0010
 // List of all permissions available in the CMS
 export let permissions: Permission[] = [];
 
