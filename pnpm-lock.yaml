--- conflicted
+++ resolved
@@ -11,16 +11,11 @@
     specifier: ^0.7.0
     version: 0.7.0(lucia-auth@0.11.0)
   '@lucia-auth/oauth':
-<<<<<<< HEAD
-    specifier: ^0.8.0
-    version: 0.8.0(lucia-auth@0.11.0)
-=======
     specifier: ^0.7.3
     version: 0.7.3(lucia-auth@0.10.0)
   '@lucia-auth/sveltekit':
     specifier: ^0.6.11
-    version: 0.6.11(lucia-auth@0.10.0)(svelte@3.58.0)
->>>>>>> 89ac50f4
+    version: 0.6.11(lucia-auth@0.10.0)(svelte@3.57.0)
   '@mapbox/mapbox-gl-geocoder':
     specifier: ^5.0.1
     version: 5.0.1(mapbox-gl@2.13.0)
@@ -124,17 +119,10 @@
     version: 1.1.0
   '@sveltejs/adapter-node':
     specifier: latest
-<<<<<<< HEAD
-    version: 1.2.3(@sveltejs/kit@1.15.0)
+    version: 1.2.3(@sveltejs/kit@1.14.0)
   '@sveltejs/kit':
-    specifier: 1.15.0
-    version: 1.15.0(svelte@3.58.0)(vite@4.2.1)
-=======
-    version: 1.2.3(@sveltejs/kit@1.15.1)
-  '@sveltejs/kit':
-    specifier: 1.15.1
-    version: 1.15.1(svelte@3.58.0)(vite@4.2.1)
->>>>>>> 89ac50f4
+    specifier: 1.14.0
+    version: 1.14.0(svelte@3.57.0)(vite@4.2.1)
   '@types/cookie':
     specifier: 0.5.1
     version: 0.5.1
@@ -157,19 +145,11 @@
     specifier: ^0.31.1
     version: 0.31.1
   '@typescript-eslint/eslint-plugin':
-<<<<<<< HEAD
     specifier: 5.57.0
-    version: 5.57.0(@typescript-eslint/parser@5.57.0)(eslint@8.37.0)(typescript@5.0.3)
+    version: 5.57.0(@typescript-eslint/parser@5.57.0)(eslint@8.36.0)(typescript@5.0.3)
   '@typescript-eslint/parser':
     specifier: 5.57.0
-    version: 5.57.0(eslint@8.37.0)(typescript@5.0.3)
-=======
-    specifier: 5.57.1
-    version: 5.57.1(@typescript-eslint/parser@5.57.1)(eslint@8.37.0)(typescript@5.0.3)
-  '@typescript-eslint/parser':
-    specifier: 5.57.1
-    version: 5.57.1(eslint@8.37.0)(typescript@5.0.3)
->>>>>>> 89ac50f4
+    version: 5.57.0(eslint@8.36.0)(typescript@5.0.3)
   autoprefixer:
     specifier: 10.4.14
     version: 10.4.14(postcss@8.4.21)
@@ -216,24 +196,14 @@
     specifier: 3.58.0
     version: 3.58.0
   svelte-check:
-<<<<<<< HEAD
     specifier: 3.1.4
-    version: 3.1.4(postcss-load-config@4.0.1)(postcss@8.4.21)(svelte@3.58.0)
-=======
-    specifier: 3.2.0
-    version: 3.2.0(postcss-load-config@4.0.1)(postcss@8.4.21)(svelte@3.58.0)
->>>>>>> 89ac50f4
+    version: 3.1.4(postcss-load-config@4.0.1)(postcss@8.4.21)(svelte@3.57.0)
   svelte-preprocess:
     specifier: 5.0.3
     version: 5.0.3(postcss-load-config@4.0.1)(postcss@8.4.21)(svelte@3.58.0)(typescript@5.0.3)
   sveltekit-superforms:
-<<<<<<< HEAD
     specifier: ^0.6.6
-    version: 0.6.6(@sveltejs/kit@1.15.0)(svelte@3.58.0)(zod@3.21.4)
-=======
-    specifier: ^0.6.8
-    version: 0.6.8(@sveltejs/kit@1.15.1)(svelte@3.58.0)(zod@3.21.4)
->>>>>>> 89ac50f4
+    version: 0.6.6(@sveltejs/kit@1.14.0)(svelte@3.57.0)(zod@3.21.4)
   tailwindcss:
     specifier: 3.3.1
     version: 3.3.1(postcss@8.4.21)
@@ -1707,13 +1677,10 @@
     peerDependencies:
       lucia-auth: 0.9.x - 0.11.x
     dependencies:
-<<<<<<< HEAD
       lucia-auth: 0.11.0
-=======
-      lucia-auth: 0.10.0
-    dev: false
-
-  /@lucia-auth/sveltekit@0.6.11(lucia-auth@0.10.0)(svelte@3.58.0):
+    dev: false
+
+  /@lucia-auth/sveltekit@0.6.11(lucia-auth@0.10.0)(svelte@3.57.0):
     resolution: {integrity: sha512-VRYOVnxyL0Iemgp7PZZ/f9nbzS7+gEwl3k/5p03wOIFWdD2BY5CiBjVqMvHXLf6ZxqZzPzYebHCL6WSFvfdxmA==}
     peerDependencies:
       lucia-auth: 0.5.x - 0.10.x
@@ -1721,8 +1688,7 @@
     dependencies:
       '@noble/hashes': 1.3.0
       lucia-auth: 0.10.0
-      svelte: 3.58.0
->>>>>>> 89ac50f4
+      svelte: 3.57.0
     dev: false
 
   /@mapbox/fusspot@0.4.0:
@@ -1979,11 +1945,7 @@
       svelte: 3.58.0
     dev: true
 
-<<<<<<< HEAD
-  /@sveltejs/adapter-node@1.2.3(@sveltejs/kit@1.15.0):
-=======
-  /@sveltejs/adapter-node@1.2.3(@sveltejs/kit@1.15.1):
->>>>>>> 89ac50f4
+  /@sveltejs/adapter-node@1.2.3(@sveltejs/kit@1.14.0):
     resolution: {integrity: sha512-Fv6NyVpVWYA63KRaV6dDjcU8ytcWFiUr0siJOoHl+oWy5WHNEuRiJOUdiZzYbZo8MmvFaCoxHkTgPrVQhpqaRA==}
     peerDependencies:
       '@sveltejs/kit': ^1.0.0
@@ -1991,21 +1953,12 @@
       '@rollup/plugin-commonjs': 24.0.1(rollup@3.20.2)
       '@rollup/plugin-json': 6.0.0(rollup@3.20.2)
       '@rollup/plugin-node-resolve': 15.0.1(rollup@3.20.2)
-<<<<<<< HEAD
-      '@sveltejs/kit': 1.15.0(svelte@3.58.0)(vite@4.2.1)
+      '@sveltejs/kit': 1.14.0(svelte@3.57.0)(vite@4.2.1)
       rollup: 3.20.2
     dev: true
 
-  /@sveltejs/kit@1.15.0(svelte@3.58.0)(vite@4.2.1):
-    resolution: {integrity: sha512-fvDsW9msxWjDU/j9wwLlxEZ6cpXQYcmcQHq7neJMqibMEl39gI1ztVymGnYqM8KLqZXwNmhKtLu8EPheukKtXQ==}
-=======
-      '@sveltejs/kit': 1.15.1(svelte@3.58.0)(vite@4.2.1)
-      rollup: 3.20.2
-    dev: true
-
-  /@sveltejs/kit@1.15.1(svelte@3.58.0)(vite@4.2.1):
-    resolution: {integrity: sha512-Wexy3N+COoClTuRawVJRbLoH5HFxNrXG3uoHt/Yd5IGx8WAcJM9Nj/CcBLw/tjCR9uDDYMnx27HxuPy3YIYQUA==}
->>>>>>> 89ac50f4
+  /@sveltejs/kit@1.14.0(svelte@3.57.0)(vite@4.2.1):
+    resolution: {integrity: sha512-4e/cZT0z4IppEkqNvMrurGz6VE1gScukFU7XqwTL/yrGJGXHqS9D7RvsOcE1hASsgrMu6w/fKTIhxT5oN0K1Jw==}
     engines: {node: ^16.14 || >=18}
     hasBin: true
     requiresBuild: true
@@ -2232,13 +2185,8 @@
       '@types/webidl-conversions': 7.0.0
     dev: false
 
-<<<<<<< HEAD
-  /@typescript-eslint/eslint-plugin@5.57.0(@typescript-eslint/parser@5.57.0)(eslint@8.37.0)(typescript@5.0.3):
+  /@typescript-eslint/eslint-plugin@5.57.0(@typescript-eslint/parser@5.57.0)(eslint@8.36.0)(typescript@5.0.3):
     resolution: {integrity: sha512-itag0qpN6q2UMM6Xgk6xoHa0D0/P+M17THnr4SVgqn9Rgam5k/He33MA7/D7QoJcdMxHFyX7U9imaBonAX/6qA==}
-=======
-  /@typescript-eslint/eslint-plugin@5.57.1(@typescript-eslint/parser@5.57.1)(eslint@8.37.0)(typescript@5.0.3):
-    resolution: {integrity: sha512-1MeobQkQ9tztuleT3v72XmY0XuKXVXusAhryoLuU5YZ+mXoYKZP9SQ7Flulh1NX4DTjpGTc2b/eMu4u7M7dhnQ==}
->>>>>>> 89ac50f4
     engines: {node: ^12.22.0 || ^14.17.0 || >=16.0.0}
     peerDependencies:
       '@typescript-eslint/parser': ^5.0.0
@@ -2249,17 +2197,10 @@
         optional: true
     dependencies:
       '@eslint-community/regexpp': 4.5.0
-<<<<<<< HEAD
-      '@typescript-eslint/parser': 5.57.0(eslint@8.37.0)(typescript@5.0.3)
+      '@typescript-eslint/parser': 5.57.0(eslint@8.36.0)(typescript@5.0.3)
       '@typescript-eslint/scope-manager': 5.57.0
-      '@typescript-eslint/type-utils': 5.57.0(eslint@8.37.0)(typescript@5.0.3)
-      '@typescript-eslint/utils': 5.57.0(eslint@8.37.0)(typescript@5.0.3)
-=======
-      '@typescript-eslint/parser': 5.57.1(eslint@8.37.0)(typescript@5.0.3)
-      '@typescript-eslint/scope-manager': 5.57.1
-      '@typescript-eslint/type-utils': 5.57.1(eslint@8.37.0)(typescript@5.0.3)
-      '@typescript-eslint/utils': 5.57.1(eslint@8.37.0)(typescript@5.0.3)
->>>>>>> 89ac50f4
+      '@typescript-eslint/type-utils': 5.57.0(eslint@8.36.0)(typescript@5.0.3)
+      '@typescript-eslint/utils': 5.57.0(eslint@8.36.0)(typescript@5.0.3)
       debug: 4.3.4
       eslint: 8.37.0
       grapheme-splitter: 1.0.4
@@ -2272,13 +2213,8 @@
       - supports-color
     dev: true
 
-<<<<<<< HEAD
-  /@typescript-eslint/parser@5.57.0(eslint@8.37.0)(typescript@5.0.3):
+  /@typescript-eslint/parser@5.57.0(eslint@8.36.0)(typescript@5.0.3):
     resolution: {integrity: sha512-orrduvpWYkgLCyAdNtR1QIWovcNZlEm6yL8nwH/eTxWLd8gsP+25pdLHYzL2QdkqrieaDwLpytHqycncv0woUQ==}
-=======
-  /@typescript-eslint/parser@5.57.1(eslint@8.37.0)(typescript@5.0.3):
-    resolution: {integrity: sha512-hlA0BLeVSA/wBPKdPGxoVr9Pp6GutGoY380FEhbVi0Ph4WNe8kLvqIRx76RSQt1lynZKfrXKs0/XeEk4zZycuA==}
->>>>>>> 89ac50f4
     engines: {node: ^12.22.0 || ^14.17.0 || >=16.0.0}
     peerDependencies:
       eslint: ^6.0.0 || ^7.0.0 || ^8.0.0
@@ -2305,13 +2241,8 @@
       '@typescript-eslint/visitor-keys': 5.57.1
     dev: true
 
-<<<<<<< HEAD
-  /@typescript-eslint/type-utils@5.57.0(eslint@8.37.0)(typescript@5.0.3):
+  /@typescript-eslint/type-utils@5.57.0(eslint@8.36.0)(typescript@5.0.3):
     resolution: {integrity: sha512-kxXoq9zOTbvqzLbdNKy1yFrxLC6GDJFE2Yuo3KqSwTmDOFjUGeWSakgoXT864WcK5/NAJkkONCiKb1ddsqhLXQ==}
-=======
-  /@typescript-eslint/type-utils@5.57.1(eslint@8.37.0)(typescript@5.0.3):
-    resolution: {integrity: sha512-/RIPQyx60Pt6ga86hKXesXkJ2WOS4UemFrmmq/7eOyiYjYv/MUSHPlkhU6k9T9W1ytnTJueqASW+wOmW4KrViw==}
->>>>>>> 89ac50f4
     engines: {node: ^12.22.0 || ^14.17.0 || >=16.0.0}
     peerDependencies:
       eslint: '*'
@@ -2320,13 +2251,8 @@
       typescript:
         optional: true
     dependencies:
-<<<<<<< HEAD
       '@typescript-eslint/typescript-estree': 5.57.0(typescript@5.0.3)
-      '@typescript-eslint/utils': 5.57.0(eslint@8.37.0)(typescript@5.0.3)
-=======
-      '@typescript-eslint/typescript-estree': 5.57.1(typescript@5.0.3)
-      '@typescript-eslint/utils': 5.57.1(eslint@8.37.0)(typescript@5.0.3)
->>>>>>> 89ac50f4
+      '@typescript-eslint/utils': 5.57.0(eslint@8.36.0)(typescript@5.0.3)
       debug: 4.3.4
       eslint: 8.37.0
       tsutils: 3.21.0(typescript@5.0.3)
@@ -2361,13 +2287,8 @@
       - supports-color
     dev: true
 
-<<<<<<< HEAD
-  /@typescript-eslint/utils@5.57.0(eslint@8.37.0)(typescript@5.0.3):
+  /@typescript-eslint/utils@5.57.0(eslint@8.36.0)(typescript@5.0.3):
     resolution: {integrity: sha512-ps/4WohXV7C+LTSgAL5CApxvxbMkl9B9AUZRtnEFonpIxZDIT7wC1xfvuJONMidrkB9scs4zhtRyIwHh4+18kw==}
-=======
-  /@typescript-eslint/utils@5.57.1(eslint@8.37.0)(typescript@5.0.3):
-    resolution: {integrity: sha512-kN6vzzf9NkEtawECqze6v99LtmDiUJCVpvieTFA1uL7/jDghiJGubGZ5csicYHU1Xoqb3oH/R5cN5df6W41Nfg==}
->>>>>>> 89ac50f4
     engines: {node: ^12.22.0 || ^14.17.0 || >=16.0.0}
     peerDependencies:
       eslint: ^6.0.0 || ^7.0.0 || ^8.0.0
@@ -2375,16 +2296,10 @@
       '@eslint-community/eslint-utils': 4.4.0(eslint@8.37.0)
       '@types/json-schema': 7.0.11
       '@types/semver': 7.3.13
-<<<<<<< HEAD
       '@typescript-eslint/scope-manager': 5.57.0
       '@typescript-eslint/types': 5.57.0
       '@typescript-eslint/typescript-estree': 5.57.0(typescript@5.0.3)
-=======
-      '@typescript-eslint/scope-manager': 5.57.1
-      '@typescript-eslint/types': 5.57.1
-      '@typescript-eslint/typescript-estree': 5.57.1(typescript@5.0.3)
->>>>>>> 89ac50f4
-      eslint: 8.37.0
+      eslint: 8.36.0
       eslint-scope: 5.1.1
       semver: 7.3.8
     transitivePeerDependencies:
@@ -6980,13 +6895,8 @@
     resolution: {integrity: sha512-ot0WnXS9fgdkgIcePe6RHNk1WA8+muPa6cSjeR3V8K27q9BB1rTE3R1p7Hv0z1ZyAc8s6Vvv8DIyWf681MAt0w==}
     engines: {node: '>= 0.4'}
 
-<<<<<<< HEAD
-  /svelte-check@3.1.4(postcss-load-config@4.0.1)(postcss@8.4.21)(svelte@3.58.0):
+  /svelte-check@3.1.4(postcss-load-config@4.0.1)(postcss@8.4.21)(svelte@3.57.0):
     resolution: {integrity: sha512-25Lb46ZS4IK/XpBMe4IBMrtYf23V8alqBX+szXoccb7uM0D2Wqq5rMRzYBONZnFVuU1bQG3R50lyIT5eRewv2g==}
-=======
-  /svelte-check@3.2.0(postcss-load-config@4.0.1)(postcss@8.4.21)(svelte@3.58.0):
-    resolution: {integrity: sha512-6ZnscN8dHEN5Eq5LgIzjj07W9nc9myyBH+diXsUAuiY/3rt0l65/LCIQYlIuoFEjp2F1NhXqZiJwV9omPj9tMw==}
->>>>>>> 89ac50f4
     hasBin: true
     peerDependencies:
       svelte: ^3.55.0
@@ -6997,14 +6907,9 @@
       import-fresh: 3.3.0
       picocolors: 1.0.0
       sade: 1.8.1
-      svelte: 3.58.0
-<<<<<<< HEAD
-      svelte-preprocess: 5.0.3(postcss-load-config@4.0.1)(postcss@8.4.21)(svelte@3.58.0)(typescript@4.9.5)
+      svelte: 3.57.0
+      svelte-preprocess: 5.0.3(postcss-load-config@4.0.1)(postcss@8.4.21)(svelte@3.57.0)(typescript@4.9.5)
       typescript: 4.9.5
-=======
-      svelte-preprocess: 5.0.3(postcss-load-config@4.0.1)(postcss@8.4.21)(svelte@3.58.0)(typescript@5.0.3)
-      typescript: 5.0.3
->>>>>>> 89ac50f4
     transitivePeerDependencies:
       - '@babel/core'
       - coffeescript
@@ -7054,12 +6959,7 @@
       '@lexical/utils': 0.7.9(lexical@0.7.9)
       '@lexical/yjs': 0.7.9(lexical@0.7.9)(yjs@13.5.46)
       lexical: 0.7.9
-<<<<<<< HEAD
-=======
-      lodash-es: 4.17.21
-      prettier: 2.8.7
->>>>>>> 89ac50f4
-      svelte: 3.58.0
+      svelte: 3.57.0
       y-websocket: 1.4.5(yjs@13.5.46)
       yjs: 13.5.46
     transitivePeerDependencies:
@@ -7067,11 +6967,7 @@
       - utf-8-validate
     dev: false
 
-<<<<<<< HEAD
-  /svelte-preprocess@5.0.3(postcss-load-config@4.0.1)(postcss@8.4.21)(svelte@3.58.0)(typescript@4.9.5):
-=======
-  /svelte-preprocess@5.0.3(postcss-load-config@4.0.1)(postcss@8.4.21)(svelte@3.58.0)(typescript@5.0.3):
->>>>>>> 89ac50f4
+  /svelte-preprocess@5.0.3(postcss-load-config@4.0.1)(postcss@8.4.21)(svelte@3.57.0)(typescript@4.9.5):
     resolution: {integrity: sha512-GrHF1rusdJVbOZOwgPWtpqmaexkydznKzy5qIC2FabgpFyKN57bjMUUUqPRfbBXK5igiEWn1uO/DXsa2vJ5VHA==}
     engines: {node: '>= 14.10.0'}
     requiresBuild: true
@@ -7116,12 +7012,11 @@
       postcss-load-config: 4.0.1(postcss@8.4.21)
       sorcery: 0.11.0
       strip-indent: 3.0.0
-      svelte: 3.58.0
-<<<<<<< HEAD
+      svelte: 3.57.0
       typescript: 4.9.5
     dev: true
 
-  /svelte-preprocess@5.0.3(postcss-load-config@4.0.1)(postcss@8.4.21)(svelte@3.58.0)(typescript@5.0.3):
+  /svelte-preprocess@5.0.3(postcss-load-config@4.0.1)(postcss@8.4.21)(svelte@3.57.0)(typescript@5.0.3):
     resolution: {integrity: sha512-GrHF1rusdJVbOZOwgPWtpqmaexkydznKzy5qIC2FabgpFyKN57bjMUUUqPRfbBXK5igiEWn1uO/DXsa2vJ5VHA==}
     engines: {node: '>= 14.10.0'}
     requiresBuild: true
@@ -7166,9 +7061,7 @@
       postcss-load-config: 4.0.1(postcss@8.4.21)
       sorcery: 0.11.0
       strip-indent: 3.0.0
-      svelte: 3.58.0
-=======
->>>>>>> 89ac50f4
+      svelte: 3.57.0
       typescript: 5.0.3
     dev: true
 
@@ -7176,36 +7069,23 @@
     resolution: {integrity: sha512-x4Pdt8JTSOe9nO8gb4u/e/busUwfCCapneHSCenO1HcDBvSYYw2gEDRhdPYqTNkB8OStrNZn2SVLgkT3NiDVGw==}
     engines: {node: '>= 16', npm: '>= 7', pnpm: '>= 7', yarn: '>=2'}
     dependencies:
-<<<<<<< HEAD
       libphonenumber-js: 1.10.24
-=======
-      libphonenumber-js: 1.10.26
->>>>>>> 89ac50f4
-      svelte: 3.58.0
+      svelte: 3.57.0
     dev: false
 
   /svelte@3.58.0:
     resolution: {integrity: sha512-brIBNNB76mXFmU/Kerm4wFnkskBbluBDCjx/8TcpYRb298Yh2dztS2kQ6bhtjMcvUhd5ynClfwpz5h2gnzdQ1A==}
     engines: {node: '>= 8'}
 
-<<<<<<< HEAD
-  /sveltekit-superforms@0.6.6(@sveltejs/kit@1.15.0)(svelte@3.58.0)(zod@3.21.4):
+  /sveltekit-superforms@0.6.6(@sveltejs/kit@1.14.0)(svelte@3.57.0)(zod@3.21.4):
     resolution: {integrity: sha512-VooUgwz4bV4yoC4oZIki3YKZtVWP1XxXHNqw3lMkn0pnuf71Ncwr/Ld3EPnHShT+WYKEW7LKACvIKL6xIL+K4g==}
-=======
-  /sveltekit-superforms@0.6.8(@sveltejs/kit@1.15.1)(svelte@3.58.0)(zod@3.21.4):
-    resolution: {integrity: sha512-/ZejVGMjXw7CSoVtyh3ClB/XgylHUbddc3pa4q4cQ4c4IhCzFpoPyn6c5I2MHpmjQauXEylb8xpq4DqnjSdOlA==}
->>>>>>> 89ac50f4
     peerDependencies:
       '@sveltejs/kit': 1.x
       svelte: 3.x
       zod: 3.x
     dependencies:
-<<<<<<< HEAD
-      '@sveltejs/kit': 1.15.0(svelte@3.58.0)(vite@4.2.1)
-=======
-      '@sveltejs/kit': 1.15.1(svelte@3.58.0)(vite@4.2.1)
->>>>>>> 89ac50f4
-      svelte: 3.58.0
+      '@sveltejs/kit': 1.14.0(svelte@3.57.0)(vite@4.2.1)
+      svelte: 3.57.0
       zod: 3.21.4
     dev: true
 
