--- conflicted
+++ resolved
@@ -121,12 +121,6 @@
 		];
 	}
 
-<<<<<<< HEAD
-	return select({ message, options });
-};
-
-export { privateConfig, publicConfig };
-=======
 	const selection = await select({ message, options });
 
 	if (isCancel(selection) || selection === 'exit') {
@@ -136,4 +130,5 @@
 
 	return selection;
 };
->>>>>>> 0eb72298
+
+export { privateConfig, publicConfig };