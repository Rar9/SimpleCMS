--- conflicted
+++ resolved
@@ -11,13 +11,7 @@
 	// Auth
 	import type { Role } from '@src/auth/types';
 	import { icon } from '@src/auth/types';
-<<<<<<< HEAD
-	import { PermissionAction } from '@root/config/permissionTypes';
-
-	import { createRandomID } from '@utils/utils';
-=======
 	import { PermissionAction } from '@src/auth/permissionTypes';
->>>>>>> 892b0010
 
 	// Skeleton
 	import { getToastStore } from '@skeletonlabs/skeleton';
