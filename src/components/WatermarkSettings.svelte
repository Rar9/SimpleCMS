<script lang="ts">
	export let size = '100%';
	export let opacity = 1;
	export let positionX = 0;
	export let positionY = 0;
	export let rotation = 0;

	function handleSizeChange(event: Event) {
		const target = event.target as HTMLInputElement;
		size = target.value;
	}

	function handleOpacityChange(event: Event) {
		const target = event.target as HTMLInputElement;
		opacity = parseFloat(target.value);
	}

	function handlePositionXChange(event: Event) {
		const target = event.target as HTMLInputElement;
		positionX = parseInt(target.value, 10);
	}

	function handlePositionYChange(event: Event) {
		const target = event.target as HTMLInputElement;
		positionY = parseInt(target.value, 10);
	}

	function handleRotationChange(event: Event) {
		const target = event.target as HTMLInputElement;
		rotation = parseInt(target.value, 10);
	}
</script>

<div class="grid grid-cols-2 gap-2">
	<div>
<<<<<<< HEAD
		<label for="size">Size</label>
		<input id="size" type="text" bind:value={size} on:input={handleSizeChange} placeholder="e.g., 100px or 50%" />
	</div>
	<div>
		<label for="opacity">Opacity</label>
		<input id="opacity" type="range" min="0" max="1" step="0.1" bind:value={opacity} on:input={handleOpacityChange} />
	</div>
	<div>
		<label for="positionX">Position X</label>
		<input id="positionX" type="number" bind:value={positionX} on:input={handlePositionXChange} />
	</div>
	<div>
		<label for="positionY">Position Y</label>
		<input id="positionY" type="number" bind:value={positionY} on:input={handlePositionYChange} />
	</div>
	<div>
		<label for="rotation">Rotation</label>
		<input id="rotation" type="number" bind:value={rotation} on:input={handleRotationChange} />
	</div>
</div>

<style lang="postcss">
	.settings {
		display: grid;
		grid-template-columns: 1fr 1fr;
		gap: 10px;
	}
	.settings label {
		display: block;
		font-weight: bold;
	}
	.settings input[type='text'],
	.settings input[type='number'] {
		width: 100%;
	}
	.settings input[type='range'] {
		width: 100%;
	}
</style>
=======
		<label class="block font-bold" for="size">Size</label>
		<input class="w-full" id="size" type="text" bind:value={size} on:input={handleSizeChange} placeholder="e.g., 100px or 50%" />
	</div>
	<div>
		<label class="block font-bold" for="opacity">Opacity</label>
		<input class="w-full" id="opacity" type="range" min="0" max="1" step="0.1" bind:value={opacity} on:input={handleOpacityChange} />
	</div>
	<div>
		<label class="block font-bold" for="positionX">Position X</label>
		<input class="w-full" id="positionX" type="number" bind:value={positionX} on:input={handlePositionXChange} />
	</div>
	<div>
		<label class="block font-bold" for="positionY">Position Y</label>
		<input class="w-full" id="positionY" type="number" bind:value={positionY} on:input={handlePositionYChange} />
	</div>
	<div>
		<label class="block font-bold" for="rotation">Rotation</label>
		<input class="w-full" id="rotation" type="number" bind:value={rotation} on:input={handleRotationChange} />
	</div>
</div>
>>>>>>> 07299f93
<|MERGE_RESOLUTION|>--- conflicted
+++ resolved
@@ -33,47 +33,6 @@
 
 <div class="grid grid-cols-2 gap-2">
 	<div>
-<<<<<<< HEAD
-		<label for="size">Size</label>
-		<input id="size" type="text" bind:value={size} on:input={handleSizeChange} placeholder="e.g., 100px or 50%" />
-	</div>
-	<div>
-		<label for="opacity">Opacity</label>
-		<input id="opacity" type="range" min="0" max="1" step="0.1" bind:value={opacity} on:input={handleOpacityChange} />
-	</div>
-	<div>
-		<label for="positionX">Position X</label>
-		<input id="positionX" type="number" bind:value={positionX} on:input={handlePositionXChange} />
-	</div>
-	<div>
-		<label for="positionY">Position Y</label>
-		<input id="positionY" type="number" bind:value={positionY} on:input={handlePositionYChange} />
-	</div>
-	<div>
-		<label for="rotation">Rotation</label>
-		<input id="rotation" type="number" bind:value={rotation} on:input={handleRotationChange} />
-	</div>
-</div>
-
-<style lang="postcss">
-	.settings {
-		display: grid;
-		grid-template-columns: 1fr 1fr;
-		gap: 10px;
-	}
-	.settings label {
-		display: block;
-		font-weight: bold;
-	}
-	.settings input[type='text'],
-	.settings input[type='number'] {
-		width: 100%;
-	}
-	.settings input[type='range'] {
-		width: 100%;
-	}
-</style>
-=======
 		<label class="block font-bold" for="size">Size</label>
 		<input class="w-full" id="size" type="text" bind:value={size} on:input={handleSizeChange} placeholder="e.g., 100px or 50%" />
 	</div>
@@ -93,5 +52,4 @@
 		<label class="block font-bold" for="rotation">Rotation</label>
 		<input class="w-full" id="rotation" type="number" bind:value={rotation} on:input={handleRotationChange} />
 	</div>
-</div>
->>>>>>> 07299f93
+</div>