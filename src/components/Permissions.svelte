<script lang="ts">
	import { roles } from '@collections/types';
	import { mode, permissionStore } from '@src/stores/store';

	// Skeleton
	import { getToastStore } from '@skeletonlabs/skeleton';
	const toastStore = getToastStore();

	//ParaglideJS
	import * as m from '@src/paraglide/messages';

	type Role = keyof typeof roles;

	type Permissions = {
		create: boolean;
		read: boolean;
		write: boolean;
		delete: boolean;
	};
	type RolesPermissions = Record<Role, Permissions>;

	let rolesArray: {
		name: string;
		permissions: Permissions;
	}[];
	rolesArray = [];

	// Load rolesArray from permissionStore if mode is 'edit'
	$: {
		if ($mode === 'edit') {
			const storedPermissions = $permissionStore;
			rolesArray = Object.values(roles)
				.filter((role) => role !== 'admin')
				.map((role) => ({
					name: role,
					permissions: storedPermissions[role] || { create: false, read: false, write: false, delete: false }
				}));
		}
	}

<<<<<<< HEAD
=======
	// Define a function to get the buttonMap based on a given role and permission
	// function getButtonMap(permission: 'create' | 'read' | 'write' | 'delete') {
	// 	return buttonMap[permission];
	// }

>>>>>>> 47a17453
	// Dynamic buttonMap based on data from types.ts
	const buttonMap = {
		create: {
			disabled: 'variant-outline-primary',
			enabled: 'variant-filled-primary',
			icon: 'bi:plus-circle-fill',
			color: 'primary',
			toggle: false
		},
		read: {
			disabled: 'variant-outline-tertiary',
			enabled: 'variant-filled-tertiary',
			icon: 'bi:eye-fill',
			color: 'tertiary',
			toggle: false
		},
		write: {
			disabled: 'variant-outline-warning',
			enabled: 'variant-filled-warning',
			icon: 'bi:pencil-fill',
			color: 'warning',
			toggle: false
		},
		delete: {
			disabled: 'variant-outline-error',
			enabled: 'variant-filled-error',
			icon: 'bi:trash-fill',
			color: 'error',
			toggle: false
		}
	};

	// Define a function to add a new role with default permissions
	function addPermission() {
		const newRole = Object.values(roles).find((role) => !rolesArray.some((r) => r.name === role) && role !== 'admin');
		if (newRole) {
			const initialPermissions: Permissions = { create: false, read: false, write: false, delete: false };
			rolesArray = [...rolesArray, { name: newRole, permissions: initialPermissions }];
		} else {
			console.error('Cannot add a new role when the store is empty');
			const t = {
				message: '<iconify-icon icon="mdi:user" color="white" width="24" class="mr-1"></iconify-icon> All roles have been added.',
				background: 'gradient-tertiary',
				timeout: 3000,
				classes: 'border-1 !rounded-md'
			};
			toastStore.trigger(t);
		}
	}

	function togglePermission(role: any, permission: string) {
		// Toggle the permission
		role.permissions[permission] = !role.permissions[permission];

		// Update the permission store
		permissionStore.update((storeValue) => ({ ...storeValue, [role.name]: { ...role.permissions } }));

		// Update the button map toggle based on the new permission state
		buttonMap[permission].toggle = role.permissions[permission];
	}

	// Function to remove a role permission
	function removeRole(index: number) {
		const roleName = rolesArray[index].name;
		rolesArray = rolesArray.filter((_, i) => i !== index);
		const updatedPermissions = { ...$permissionStore };
		delete updatedPermissions[roleName];

		permissionStore.set(updatedPermissions);
	}

	/// Function to toggle all permissions for a role
	function toggleAllRolePermissions(permission: string) {
		const enable = !rolesArray.every((role) => role.permissions[permission]);
		rolesArray.forEach((role) => {
			role.permissions[permission] = enable;
		});
		permissionStore.set(rolesArray.reduce((acc, role) => ({ ...acc, [role.name]: { ...role.permissions } }), {}));

		// Update the button map toggle based on the new permission state
		Object.keys(buttonMap).forEach((key) => (buttonMap[key].toggle = enable));
	}

	let searchQuery = '';

	// Filter roles based on search query
	let filteredRolesArray: typeof rolesArray = [];
	$: {
		filteredRolesArray = rolesArray.filter((role) => role.name.toLowerCase().includes(searchQuery.toLowerCase()));
	}

	function getTruePermissions(permissions: RolesPermissions): RolesPermissions {
		const truePermissions: RolesPermissions = {} as RolesPermissions;
		Object.keys(permissions).forEach((role) => {
			truePermissions[role as Role] = {} as Permissions;
			Object.keys(permissions[role]).forEach((permission) => {
				if (permissions[role][permission as keyof Permissions]) {
					truePermissions[role as Role][permission as keyof Permissions] = true;
				}
			});
		});
		return truePermissions;
	}
</script>

<div class="dark mb-2 text-center sm:flex sm:flex-col">
	<div>{m.collection_Permission_helper1()}</div>
	<div class="mt-2 flex items-center justify-center space-x-4 divide-x-2 divide-surface-400">
		{#each Object.keys(buttonMap) as permission}
			<span class="text-{buttonMap[permission].color}-500">
				<iconify-icon icon={buttonMap[permission].icon} width="16" class="mr-1 dark:text-white" />
				{permission.charAt(0).toUpperCase() + permission.slice(1)}
			</span>
		{/each}
	</div>
</div>
<p class="dark mb-2 text-center text-tertiary-500 dark:text-primary-500">{m.collection_permission_admin_helper()}</p>

<div class="mt-4 flex {filteredRolesArray.length > 0 ? 'justify-between' : 'justify-center'}  gap-4">
	{#if filteredRolesArray.length > 0}
		<!-- Search Filter by role -->
		<div class="input-group input-group-divider max-w-sm grid-cols-[auto_1fr_auto]">
			<div class="input-group-shim">
				<iconify-icon icon="material-symbols:search" />
			</div>
			<input bind:value={searchQuery} type="search" placeholder="Search..." />
		</div>
	{/if}

	<!-- Add Permission -->
	{#if Object.keys(permissionStore).length > 0}
		<button
			on:click={addPermission}
			class="variant-filled-success btn w-full justify-center text-center dark:variant-filled-tertiary sm:w-auto sm:justify-end"
		>
			<iconify-icon icon="material-symbols:add" color="white" width="18" class="mr-1" />
			{m.collection_permission_addpermission()}
		</button>
	{/if}
</div>

{#if filteredRolesArray.length > 0}
	<div class="table-container my-2">
		<table class="table table-hover table-compact">
			<!-- Table Header -->
			<thead>
				<tr class="divide-x divide-surface-400 border-b-2 border-surface-400">
					<th class="bg-white text-center dark:bg-surface-900">{m.collection_permission_roles()}</th>
					{#each Object.keys(buttonMap) as permission}
						<th class="bg-white !p-3 dark:bg-surface-900">
							<button
								class="btn w-full {rolesArray.every((role) => role.permissions[permission])
									? buttonMap[permission].enabled
									: buttonMap[permission].disabled}"
								on:click={() => toggleAllRolePermissions(permission)}
							>
								<iconify-icon icon={buttonMap[permission].icon} width="16" class="mr-1 sm:hidden md:inline-block"></iconify-icon>
								<span class="hidden sm:inline-block">{permission.charAt(0).toUpperCase() + permission.slice(1)}</span>
							</button>
						</th>
					{/each}
					<th class="bg-white text-center dark:bg-surface-900">
						<iconify-icon icon="bi:trash3-fill" width="20" class="mr-1" />
					</th>
				</tr>
			</thead>

			<!-- Table Body -->
			<tbody>
				{#each filteredRolesArray as role, index (role.name)}
					<tr class="divide-x divide-surface-400 last:border-0">
						<!-- Role Name -->
						<td class="bg-white !p-0 dark:bg-surface-900">
							<select bind:value={role.name} class="input">
								{#each Object.values(roles) as r}
									{#if r !== 'admin'}
										<option value={r} disabled={rolesArray.some((existingRole) => existingRole.name === r && existingRole !== role)}>{r}</option>
									{/if}
								{/each}
							</select>
						</td>

						<!-- Role Permissions -->
						{#if role.permissions && typeof role.permissions === 'object'}
							{#each Object.keys(buttonMap) as permission}
								<td class="bg-white dark:bg-surface-900">
									<button
										class="btn w-full {role.permissions[permission] ? buttonMap[permission].enabled : buttonMap[permission].disabled}"
										on:click={() => togglePermission(role, permission)}
									>
										<iconify-icon icon={buttonMap[permission].icon} width="16" class="mr-1 sm:hidden md:inline-block"></iconify-icon>
										<span class="hidden sm:inline-block">{permission.charAt(0).toUpperCase() + permission.slice(1)}</span>
									</button>
								</td>
							{/each}
						{/if}

						<!-- Delete Role Button -->
						<td class="bg-white text-center dark:bg-surface-900">
							<button on:click={() => removeRole(index)} class="variant-ghost-surface btn-icon">X</button>
						</td>
					</tr>
				{/each}
			</tbody>
		</table>
		<!-- <div class="mt-4 text-center">
			Permissions: <span class="text-primary-500">{JSON.stringify($permissionStore, null, 2)}</span>
		</div> -->
	</div>
{/if}<|MERGE_RESOLUTION|>--- conflicted
+++ resolved
@@ -38,14 +38,11 @@
 		}
 	}
 
-<<<<<<< HEAD
-=======
 	// Define a function to get the buttonMap based on a given role and permission
 	// function getButtonMap(permission: 'create' | 'read' | 'write' | 'delete') {
 	// 	return buttonMap[permission];
 	// }
 
->>>>>>> 47a17453
 	// Dynamic buttonMap based on data from types.ts
 	const buttonMap = {
 		create: {
