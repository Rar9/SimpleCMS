/**
 * @file src/components/widgets/widgetManager.svelte.ts
 * @description Widget Manager for handling widget loading, activation, and configuration
 */

import type { User, WidgetId } from '@src/auth/types';
import type { Schema } from '@src/collections/types';
import { store } from '@utils/reactivity.svelte';

// System Logger
import { logger } from '@utils/logger.svelte';

export type WidgetStatus = 'active' | 'inactive';

export type ModifyRequestParams<T extends (...args: unknown[]) => unknown> = {
	collection: Schema;
	id?: WidgetId;
	field: ReturnType<T>;
	data: { get: () => unknown; update: (newData: unknown) => void };
	user: User;
	type: 'GET' | 'POST' | 'DELETE' | 'PATCH';
	meta_data?: Record<string, unknown>;
};

export interface Widget {
	Name: string;
	component?: unknown;
	config?: Record<string, unknown>;
	modifyRequest?: (args: ModifyRequestParams<(...args: unknown[]) => unknown>) => Promise<Record<string, unknown>>;
	GuiFields?: unknown;
	Icon?: string;
	Description?: string;
	aggregations?: unknown;
}

export type WidgetFunction = ((config: Record<string, unknown>) => Widget) & {
	Name: string;
	GuiSchema?: unknown;
	GraphqlSchema?: unknown;
	Icon?: string;
	Description?: string;
	aggregations?: unknown;
};

interface WidgetModule {
	default: WidgetFunction;
}

// State management with reactive stores
const widgetFunctions = store<Record<string, WidgetFunction>>({});
const activeWidgetList = store<string[]>([]);
<<<<<<< HEAD
let initialized = false;
let initializationPromise: Promise<void> | null = null;
=======
let initialized = $state(false);
let initializationPromise = $state<Promise<void> | null>(null);
>>>>>>> 17301727

function createWidgetFunction(widgetModule: WidgetModule, name: string): WidgetFunction {
	const widget = widgetModule.default;
	// Copy static properties
	widget.Name = widget.Name || name;
	return widget;
}

export async function initializeWidgets(): Promise<void> {
	// If already initialized or initializing, return the existing promise
	if (initialized) return;
	if (initializationPromise) return initializationPromise;

	initializationPromise = (async () => {
		try {
			// Dynamically import all widget modules from the widgets directory
			const widgetModules = await Promise.all(
				Object.entries(import.meta.glob<WidgetModule>('./*/index.ts', { eager: true }))
					.map(async ([path, module]) => {
						try {
							// Extract widget name from path (e.g., './input/index.ts' -> 'input')
							const name = path.match(/\.\/([^/]+)\//)?.[1];
							if (!name) {
								logger.warn(`Skipping widget module: ${path} - Unable to extract widget name`);
								return null;
							}

							// Ensure the module has a default export that can be used as a widget
							if (typeof module.default !== 'function') {
								logger.warn(`Skipping widget module: ${path} - No valid widget function found`);
								return null;
							}

							return { name, module };
						} catch (error) {
							logger.error(`Failed to process widget module ${path}:`, error);
							return null;
						}
					})
			);

			const validModules = widgetModules.filter((m): m is NonNullable<typeof m> => m !== null);

			if (validModules.length === 0) {
				throw new Error('No valid widgets found');
			}

			const newWidgetFunctions: Record<string, WidgetFunction> = {};
<<<<<<< HEAD
			const widgetNames: string[] = [];
=======
			const loadedWidgetNames: string[] = [];
>>>>>>> 17301727

			for (const { name, module } of validModules) {
				const widgetFn = createWidgetFunction(module, name);
				const capitalizedName = name.charAt(0).toUpperCase() + name.slice(1);
				newWidgetFunctions[capitalizedName] = widgetFn;
<<<<<<< HEAD
				widgetNames.push(capitalizedName);
				logger.debug(`Loaded widget: \x1b[34m${name}\x1b[0m`);
			}

=======
				loadedWidgetNames.push(capitalizedName);
			}

			// Log loaded widgets individually
			loadedWidgetNames.forEach(name => {
				logger.debug(`Loaded widget: \x1b[34m${name}\x1b[0m`);
			});

>>>>>>> 17301727
			// Update widget functions store
			widgetFunctions.set(newWidgetFunctions);

			// Set all widgets as active by default
<<<<<<< HEAD
			activeWidgetList.set(widgetNames);

			logger.info('Widgets initialized successfully', widgetNames);
=======
			activeWidgetList.set(loadedWidgetNames);

			logger.info('Widgets initialized successfully', loadedWidgetNames);
>>>>>>> 17301727

			initialized = true;
		} catch (error) {
			logger.error('Failed to initialize widgets:', error);
			// Clear the initialization promise so we can try again
			initializationPromise = null;
			initialized = false;
			throw error;
		}
	})();

	return initializationPromise;
}

export async function resolveWidgetPlaceholder(placeholder: { __widgetName: string; __widgetConfig: Record<string, unknown> }): Promise<Widget> {
	await initializeWidgets();

	const widgetName = placeholder.__widgetName;
<<<<<<< HEAD
=======
	// Access widgetFunctions.value directly using your custom store
>>>>>>> 17301727
	const widgetFn = widgetFunctions.value[widgetName];

	if (!widgetFn) {
		throw new Error(`Widget ${widgetName} not found`);
	}

	return widgetFn(placeholder.__widgetConfig);
}

// Use the custom store's `value` property for reactivity
export function getWidgets() {
	return widgetFunctions.value;
}

// Use the custom store's `value` property for reactivity
export function getActiveWidgets() {
	return activeWidgetList.value;
}

export async function updateWidgetStatus(widgetName: string, status: WidgetStatus): Promise<void> {
	try {
<<<<<<< HEAD
		// Update the active widgets list
=======
		// Update the active widgets list using the custom store's methods
>>>>>>> 17301727
		if (status === 'active' && !activeWidgetList.value.includes(widgetName)) {
			activeWidgetList.update(value => [...value, widgetName]);
		} else if (status === 'inactive') {
			activeWidgetList.update(value => value.filter(w => w !== widgetName));
		}

		logger.info(`Widget ${widgetName} ${status} status updated successfully`);
	} catch (error) {
		logger.error(`Error updating widget status:`, error);
		throw error;
	}
}

// Use the custom store's `value` property for reactivity
export function getWidgetConfig(widgetName: string) {
	const widget = widgetFunctions.value[widgetName];
	return widget ? widget({}).config : undefined;
}

export async function updateWidgetConfig(widgetName: string, config: Record<string, unknown>): Promise<void> {
	const widget = widgetFunctions.value[widgetName];
	if (!widget) return;

	widgetFunctions.update(currentWidgets => ({
		...currentWidgets,
		[widgetName]: (cfg: Record<string, unknown>) => ({
			...widget(cfg),
			config: { ...widget(cfg).config, ...config }
		})
	}));
}

// Use the custom store's `value` property for reactivity
export async function loadWidgets() {
	await initializeWidgets();
	const widgets = Object.entries(widgetFunctions.value).reduce((acc, [name, widgetFn]) => {
		acc[name] = widgetFn({});
		return acc;
	}, {} as Record<string, Widget>);
	return widgets;
}

// Initialize widgets immediately
initializeWidgets().catch(error => {
	logger.error('Failed to initialize widgets:', error);
});<|MERGE_RESOLUTION|>--- conflicted
+++ resolved
@@ -49,13 +49,8 @@
 // State management with reactive stores
 const widgetFunctions = store<Record<string, WidgetFunction>>({});
 const activeWidgetList = store<string[]>([]);
-<<<<<<< HEAD
-let initialized = false;
-let initializationPromise: Promise<void> | null = null;
-=======
 let initialized = $state(false);
 let initializationPromise = $state<Promise<void> | null>(null);
->>>>>>> 17301727
 
 function createWidgetFunction(widgetModule: WidgetModule, name: string): WidgetFunction {
 	const widget = widgetModule.default;
@@ -104,22 +99,12 @@
 			}
 
 			const newWidgetFunctions: Record<string, WidgetFunction> = {};
-<<<<<<< HEAD
-			const widgetNames: string[] = [];
-=======
 			const loadedWidgetNames: string[] = [];
->>>>>>> 17301727
 
 			for (const { name, module } of validModules) {
 				const widgetFn = createWidgetFunction(module, name);
 				const capitalizedName = name.charAt(0).toUpperCase() + name.slice(1);
 				newWidgetFunctions[capitalizedName] = widgetFn;
-<<<<<<< HEAD
-				widgetNames.push(capitalizedName);
-				logger.debug(`Loaded widget: \x1b[34m${name}\x1b[0m`);
-			}
-
-=======
 				loadedWidgetNames.push(capitalizedName);
 			}
 
@@ -128,20 +113,13 @@
 				logger.debug(`Loaded widget: \x1b[34m${name}\x1b[0m`);
 			});
 
->>>>>>> 17301727
 			// Update widget functions store
 			widgetFunctions.set(newWidgetFunctions);
 
 			// Set all widgets as active by default
-<<<<<<< HEAD
-			activeWidgetList.set(widgetNames);
-
-			logger.info('Widgets initialized successfully', widgetNames);
-=======
 			activeWidgetList.set(loadedWidgetNames);
 
 			logger.info('Widgets initialized successfully', loadedWidgetNames);
->>>>>>> 17301727
 
 			initialized = true;
 		} catch (error) {
@@ -160,10 +138,7 @@
 	await initializeWidgets();
 
 	const widgetName = placeholder.__widgetName;
-<<<<<<< HEAD
-=======
 	// Access widgetFunctions.value directly using your custom store
->>>>>>> 17301727
 	const widgetFn = widgetFunctions.value[widgetName];
 
 	if (!widgetFn) {
@@ -185,11 +160,7 @@
 
 export async function updateWidgetStatus(widgetName: string, status: WidgetStatus): Promise<void> {
 	try {
-<<<<<<< HEAD
-		// Update the active widgets list
-=======
 		// Update the active widgets list using the custom store's methods
->>>>>>> 17301727
 		if (status === 'active' && !activeWidgetList.value.includes(widgetName)) {
 			activeWidgetList.update(value => [...value, widgetName]);
 		} else if (status === 'inactive') {
