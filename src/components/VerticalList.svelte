--- conflicted
+++ resolved
@@ -2,12 +2,8 @@
 	import { dndzone } from 'svelte-dnd-action';
 	import type { DndEvent } from 'svelte-dnd-action';
 
-<<<<<<< HEAD
 	export let items: any;
 	export let headers: any[] = [];
-=======
-	export let fields: any;
->>>>>>> 71ebda27
 	export let flipDurationMs: number;
 	export let handleDndConsider: (e: CustomEvent<DndEvent>) => void;
 	export let handleDndFinalize: (e: CustomEvent<DndEvent>) => void;
