<!-- 
@file src/components/Collections.svelte
@component
**Collections component to display & filter collections and categories.**

```tsx
<Collections />
```

@props
- `mode` - The current mode of the component. Can be 'view', 'edit', 'create', 'delete', 'modify', or 'media'.

Features: 
- display collections
- search collections with clear button
- support for nested categories with autocollapse
- responsive sidebar integration
- media gallery support
- improved subcategory search and padding	
-->

<script lang="ts">
	import { goto } from '$app/navigation';

	// Types
	import type { ContentStructureState } from '@src/shared/types';

	// Stores
	import { get } from 'svelte/store';
	import { shouldShowNextButton } from '@stores/store';
	import { mode, collections } from '@src/stores/collectionStore.svelte';
	import { handleSidebarToggle, sidebarState, toggleSidebar } from '@src/stores/sidebarStore.svelte';
	import { screenSize } from '@root/src/stores/screenSizeStore.svelte';

	// ParaglideJS
	import * as m from '@src/paraglide/messages';

	// Skeleton
	import { Accordion, AccordionItem } from '@skeletonlabs/skeleton';
	import { popup } from '@skeletonlabs/skeleton';
	import type { PopupSettings } from '@skeletonlabs/skeleton';

	const popupCollections: PopupSettings = {
		event: 'hover',
		target: 'popupHover',
		placement: 'right'
	};
	// Import VirtualFolders component
	import VirtualFolders from '@components/VirtualFolders.svelte';

	type ModeType = 'view' | 'edit' | 'create' | 'delete' | 'modify' | 'media';
	// Props
	let modeSet = $state<ModeType>('view');
	// Search Collections
	let search = $state('');
	let searchShow = $state(false);
	let filteredNodes = $state<ContentStructureState[]>([]);
	let isMediaMode = $state(false);

	// Function to fetch and process content structure
	async function fetchContentStructure() {
		try {
			const response = await fetch('/api/content-structure');
			if (!response.ok) throw new Error('Failed to fetch content structure');
<<<<<<< HEAD
			const resJson = await response.json();

      if (resJson.success) {
       const recievedCollection = resJson.data.collections;
        
       const collectionArray = Object.values(recievedCollection) 
			 return processContentStructure(collectionArray);

      }
=======
			const data = await response.json();
			return processContentStructure(data);
>>>>>>> c9981297
		} catch (error) {
			console.error('Error fetching content structure:', error);
			return [];
		}
<<<<<<< HEAD
	}

	// Function to process content structure data
	function processContentStructure(nodes: any[]): ContentStructureState[] {
		if (!nodes || nodes.length === 0) return [];

		// Group nodes by path

    console.debug("nodes", nodes)
		const groupedNodes = nodes.reduce(
			(acc, node) => {
				const path = node.path || '/';
				if (!acc[path]) acc[path] = [];
				acc[path].push(node);
				return acc;
			},
			{} as Record<string, any[]>
		);

		// Build tree structure
		function buildTree(path: string, level: number = 0): ContentStructureState[] {
			const nodesInPath = groupedNodes[path] || [];
			return nodesInPath.map((node) => ({
				id: node.id,
				name: node.name,
				icon: node.icon,
				path: node.path,
				isCollection: node.isCollection,
				level,
				open: search !== '',
				children: buildTree(`${path}${node.name}/`, level + 1)
			}));
		}

		return buildTree('/collections/');
	}

=======
	}

	// Function to process content structure data
	function processContentStructure(nodes: any[]): ContentStructureState[] {
		if (!nodes || nodes.length === 0) return [];

		// Group nodes by path
		const groupedNodes = nodes.reduce(
			(acc, node) => {
				const path = node.path || '/';
				if (!acc[path]) acc[path] = [];
				acc[path].push(node);
				return acc;
			},
			{} as Record<string, any[]>
		);

		// Build tree structure
		function buildTree(path: string, level: number = 0): ContentStructureState[] {
			const nodesInPath = groupedNodes[path] || [];
			return nodesInPath.map((node) => ({
				id: node._id,
				name: node.name,
				icon: node.icon,
				path: node.path,
				isCollection: node.isCollection,
				level,
				open: search !== '',
				children: buildTree(`${path}${node.name}/`, level + 1)
			}));
		}

		return buildTree('/collections/');
	}

>>>>>>> c9981297
	// Function to filter content structure
	function filterContentStructure(searchTerm: string, nodes: ContentStructureState[]): ContentStructureState[] {
		if (!nodes || nodes.length === 0) return [];

		function filterNode(node: ContentStructureState): ContentStructureState | null {
			const nameMatch = node.name.toLowerCase().includes(searchTerm.toLowerCase());
			let filteredChildren: ContentStructureState[] = [];
<<<<<<< HEAD

			if (node.children) {
				filteredChildren = node.children.map((child) => filterNode(child)).filter((child): child is ContentStructureState => child !== null);
			}

=======

			if (node.children) {
				filteredChildren = node.children.map((child) => filterNode(child)).filter((child): child is ContentStructureState => child !== null);
			}

>>>>>>> c9981297
			if (nameMatch || filteredChildren.length > 0) {
				return {
					...node,
					open: searchTerm !== '',
					children: filteredChildren
				};
			}
			return null;
		}

		return nodes.map((node) => filterNode(node)).filter((node): node is ContentStructureState => node !== null);
	}

	// Update filtered nodes when search changes
	$effect(() => {
		fetchContentStructure().then((nodes) => {
			filteredNodes = filterContentStructure(search, nodes);
<<<<<<< HEAD
      console.log(filteredNodes)

		});
	});

	// Update isMediaMode when modeSet changes
	$effect(() => {
		isMediaMode = modeSet === 'media';
	});

=======
		});
	});

	// Update isMediaMode when modeSet changes
	$effect(() => {
		isMediaMode = modeSet === 'media';
	});

>>>>>>> c9981297
	// Handle collection selection
	function handleCollectionSelect(collection: ContentStructureState | Schema) {
		if (mode.value === 'edit') {
			mode.set('view');
		} else {
			mode.set(modeSet);
		}

		if ('isCollection' in collection) {
			// For ContentStructureState, we need to find the actual Schema
			const collectionSchema = collections.value[collection.name];
			if (collectionSchema) {
				selectedCollection.set(collectionSchema);
			}
		} else {
			// If it's already a Schema object, we can set it directly
			selectedCollection.set(collection);
		}

		handleSidebarToggle();
		shouldShowNextButton.set(true);
	}
	// Generate unique key for collection items
	function getCollectionKey(_collection: Schema, categoryId: string): string {
		// The collection should already have an ID from the category processing
		return `${categoryId}-${String(_collection.name)}-${_collection.id}`;
	}
	// Track open states for subcategories
	let subCategoryOpenStates = $state<Record<string, boolean>>({});
	// Handle subcategory accordion state
	function handleSubcategoryToggle(categoryId: string, subcategoryKey: string) {
		const key = `${categoryId}-${subcategoryKey}`;
		subCategoryOpenStates[key] = !subCategoryOpenStates[key];
	}
	// Handle keyboard events
	function handleKeydown(event: KeyboardEvent) {
		if (event.key === 'Enter') {
			const target = event.currentTarget as HTMLElement;
			target.click();
		}
	}

 
  function clearSearch() {
    search = ""
  }

  function getIndentClass(level: number) {
    return `pl-${level * 2}px`;
  }
 </script>

<div class="mt-2">
	{#if !isMediaMode}
		<!-- Search Input -->
		{#if sidebarState.sidebar.value.left === 'collapsed'}
			<button
				type="button"
				onclick={() => {
					if (get(screenSize) === 'sm') {
						toggleSidebar('left', 'hidden');
					} else {
						sidebarState.sidebar.update((state) => ({ ...state, left: 'full' }));
					}
					searchShow = true;
				}}
				class="input btn mb-2 w-full"
				aria-label="Search Collections"
			>
				<iconify-icon icon="ic:outline-search" width="24"></iconify-icon>
			</button>
		{:else}
			<div class="input-group input-group-divider mb-2 grid grid-cols-[1fr_auto]">
				<input
					type="text"
					placeholder={m.collections_search()}
					bind:value={search}
					
					onfocus={() => (searchShow = false)}
					class="input h-12 outline-none transition-all duration-500 ease-in-out"
				/>
				<button onclick={clearSearch} class="variant-filled-surface w-12" aria-label="Clear search">
					<iconify-icon icon="ic:outline-search-off" width="24"></iconify-icon>
				</button>
			</div>
		{/if}
		<!-- Collections Accordion -->
		<Accordion
			autocollapse
			spacing="space-y-1"
			rounded="rounded-container-token"
			padding="py-2 px-4"
			regionControl="btn bg-surface-400 dark:bg-surface-500 uppercase text-white hover:!bg-surface-300"
			hover="hover:bg-primary-hover-token"
			caretOpen="rotate-180"
		>
			{#if filteredNodes.length > 0}
				{#each filteredNodes as node (node.id)}
					<AccordionItem
						bind:open={node.open}
						regionPanel="divide-y dark:divide-black my-0"
						class={`divide-y rounded-md bg-surface-300 dark:divide-black ${getIndentClass(node.level)}`}
					>
						{#snippet lead()}
							<iconify-icon icon={node.icon} width="24" class="text-error-500 rtl:ml-2" use:popup={popupCollections}></iconify-icon>
						{/snippet}
						{#snippet summary()}
							{#if sidebarState.sidebar.value.left === 'full'}
								<p class="text-white">{node.name}</p>
							{/if}
							<div class="card variant-filled-secondary p-4" data-popup="popupHover">
								<p>{node.name}</p>
								<div class="variant-filled-secondary arrow"></div>
							</div>
						{/snippet}
						{#snippet content()}
							<!-- Collections in this category -->
							{#if node.children?.length}
								{#each node.children as _collection (getCollectionKey(_collection, node.name))}
									<div
										role="button"
										tabindex={0}
										class="-mx-4 flex {sidebarState.sidebar.value.left === 'full'
											? 'flex-row items-center pl-3'
											: 'flex-col items-center'} py-1 hover:bg-surface-400 hover:text-white"
										onkeydown={handleKeydown}
										onclick={() => handleCollectionSelect(_collection)}
									>
										{#if sidebarState.sidebar.value.left === 'full'}
											<iconify-icon icon={_collection.icon} width="24" class="px-2 py-1 text-error-600"></iconify-icon>
											<p class="mr-auto text-center capitalize">{_collection.name}</p>
										{:else}
											<p class="text-xs capitalize">{_collection.name}</p>
											<iconify-icon icon={_collection.icon} width="24" class="text-error-600"></iconify-icon>
										{/if}
									</div>
								{/each}
							{/if}
							<!-- Subcategories with Autocollapse -->
							{#if node.children && node.children.length > 0}
								<Accordion
									autocollapse
									spacing="space-y-1"
									rounded="rounded-container-token"
									padding="py-1"
									regionControl="btn bg-surface-300 dark:bg-surface-400 uppercase text-white hover:!bg-surface-300"
									hover="hover:bg-primary-hover-token"
									caretOpen="rotate-180"
									class="-mr-4"
								>
									{#each node.children as subNode (subNode.id)}
										<div class={getIndentClass((node.level ?? 0) + 1)}>
											<AccordionItem
												bind:open={subCategoryOpenStates[`${node.name}-${subNode.name}`]}
												onclick={() => handleSubcategoryToggle(node.id.toString(), subNode.name)}
												regionPanel="divide-y dark:divide-black my-0"
												class="divide-y rounded-md bg-surface-300 dark:bg-surface-400"
											>
												{#snippet lead()}
													<iconify-icon icon={subNode.icon} width="24" class="text-error-500 rtl:ml-2" use:popup={popupCollections}></iconify-icon>
												{/snippet}
												{#snippet summary()}
													{#if sidebarState.sidebar.value.left === 'full'}
														<p class="uppercase text-white">{subNode.name}</p>
													{/if}
													<div class="card variant-filled-secondary p-4" data-popup="popupHover">
														<p class="uppercase">{subNode.name}</p>
														<div class="variant-filled-secondary arrow"></div>
													</div>
												{/snippet}
												{#snippet content()}
													{#if subNode.children?.length}
														{#each subNode.children as _collection (getCollectionKey(_collection, subNode.name.toString()))}
															<div
																role="button"
																tabindex={0}
																class="-mx-4 flex {sidebarState.sidebar.value.left === 'full'
																	? 'flex-row items-center pl-3'
																	: 'flex-col items-center'} py-1 hover:bg-surface-400 hover:text-white"
																onkeydown={handleKeydown}
																onclick={() => handleCollectionSelect(_collection)}
															>
																{#if sidebarState.sidebar.value.left === 'full'}
																	<iconify-icon icon={_collection.icon} width="24" class="px-2 py-1 text-error-600"></iconify-icon>
																	<p class="mr-auto text-center capitalize">{_collection.name}</p>
																{:else}
																	<p class="text-xs capitalize">{_collection.name}</p>
																	<iconify-icon icon={_collection.icon} width="24" class="text-error-600"></iconify-icon>
																{/if}
															</div>
														{/each}
													{/if}
												{/snippet}
											</AccordionItem>
										</div>
									{/each}
								</Accordion>
							{/if}
						{/snippet}
					</AccordionItem>
				{/each}
			{:else}
				<div class="p-4 text-center text-gray-500">No collections found</div>
			{/if}
		</Accordion>
		<!-- Media Gallery Button -->
		<button
			class="btn mt-1 flex w-full {sidebarState.sidebar.value.left === 'full'
				? 'flex-row justify-start pl-2'
				: 'flex-col'} items-center bg-surface-400 py-{sidebarState.sidebar.value.left === 'full'
				? '2'
				: '1'} hover:!bg-surface-400 hover:text-white dark:bg-surface-500"
			onclick={() => {
				mode.set('media');
				goto('/mediagallery');
				if (get(screenSize) === 'sm') {
					toggleSidebar('left', 'hidden');
				}
				if (sidebarState.sidebar.value.left !== 'full') handleSidebarToggle();
			}}
		>
			{#if sidebarState.sidebar.value.left === 'full'}
				<iconify-icon icon="bi:images" width="24" class="px-2 py-1 text-primary-600 rtl:ml-2"></iconify-icon>
				<p class="mr-auto text-center uppercase text-white">{m.Collections_MediaGallery()}</p>
			{:else}
				<p class="text-xs uppercase text-white">{m.Collections_MediaGallery()}</p>
				<iconify-icon icon="bi:images" width="24" class="text-primary-500"></iconify-icon>
			{/if}
		</button>
	{:else if sidebarState.sidebar.value.left === 'full'}
		<button
			class="btn mt-1 flex w-full flex-row items-center justify-start bg-surface-400 py-2 pl-2 text-white dark:bg-surface-500"
			onclick={() => {
				mode.set('view');
				if (get(screenSize) === 'sm') {
					toggleSidebar('left', 'hidden');
				}
			}}
		>
			<iconify-icon icon="bi:collection" width="24" class="px-2 py-1 text-error-500 rtl:ml-2"></iconify-icon>
			<p class="mr-auto text-center uppercase">Collections</p>
		</button>
	{:else}
		<!-- Display Virtual Folders -->
		<VirtualFolders />
	{/if}
</div><|MERGE_RESOLUTION|>--- conflicted
+++ resolved
@@ -62,7 +62,6 @@
 		try {
 			const response = await fetch('/api/content-structure');
 			if (!response.ok) throw new Error('Failed to fetch content structure');
-<<<<<<< HEAD
 			const resJson = await response.json();
 
       if (resJson.success) {
@@ -72,15 +71,10 @@
 			 return processContentStructure(collectionArray);
 
       }
-=======
-			const data = await response.json();
-			return processContentStructure(data);
->>>>>>> c9981297
 		} catch (error) {
 			console.error('Error fetching content structure:', error);
 			return [];
 		}
-<<<<<<< HEAD
 	}
 
 	// Function to process content structure data
@@ -118,43 +112,6 @@
 		return buildTree('/collections/');
 	}
 
-=======
-	}
-
-	// Function to process content structure data
-	function processContentStructure(nodes: any[]): ContentStructureState[] {
-		if (!nodes || nodes.length === 0) return [];
-
-		// Group nodes by path
-		const groupedNodes = nodes.reduce(
-			(acc, node) => {
-				const path = node.path || '/';
-				if (!acc[path]) acc[path] = [];
-				acc[path].push(node);
-				return acc;
-			},
-			{} as Record<string, any[]>
-		);
-
-		// Build tree structure
-		function buildTree(path: string, level: number = 0): ContentStructureState[] {
-			const nodesInPath = groupedNodes[path] || [];
-			return nodesInPath.map((node) => ({
-				id: node._id,
-				name: node.name,
-				icon: node.icon,
-				path: node.path,
-				isCollection: node.isCollection,
-				level,
-				open: search !== '',
-				children: buildTree(`${path}${node.name}/`, level + 1)
-			}));
-		}
-
-		return buildTree('/collections/');
-	}
-
->>>>>>> c9981297
 	// Function to filter content structure
 	function filterContentStructure(searchTerm: string, nodes: ContentStructureState[]): ContentStructureState[] {
 		if (!nodes || nodes.length === 0) return [];
@@ -162,19 +119,11 @@
 		function filterNode(node: ContentStructureState): ContentStructureState | null {
 			const nameMatch = node.name.toLowerCase().includes(searchTerm.toLowerCase());
 			let filteredChildren: ContentStructureState[] = [];
-<<<<<<< HEAD
 
 			if (node.children) {
 				filteredChildren = node.children.map((child) => filterNode(child)).filter((child): child is ContentStructureState => child !== null);
 			}
 
-=======
-
-			if (node.children) {
-				filteredChildren = node.children.map((child) => filterNode(child)).filter((child): child is ContentStructureState => child !== null);
-			}
-
->>>>>>> c9981297
 			if (nameMatch || filteredChildren.length > 0) {
 				return {
 					...node,
@@ -192,9 +141,6 @@
 	$effect(() => {
 		fetchContentStructure().then((nodes) => {
 			filteredNodes = filterContentStructure(search, nodes);
-<<<<<<< HEAD
-      console.log(filteredNodes)
-
 		});
 	});
 
@@ -203,16 +149,6 @@
 		isMediaMode = modeSet === 'media';
 	});
 
-=======
-		});
-	});
-
-	// Update isMediaMode when modeSet changes
-	$effect(() => {
-		isMediaMode = modeSet === 'media';
-	});
-
->>>>>>> c9981297
 	// Handle collection selection
 	function handleCollectionSelect(collection: ContentStructureState | Schema) {
 		if (mode.value === 'edit') {
