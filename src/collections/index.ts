--- conflicted
+++ resolved
@@ -18,7 +18,6 @@
 
 // Types
 import { type Schema, type CollectionNames } from './types';
-import { CollectionNamesArray } from './types'
 
 // System logger
 import { logger } from '@utils/logger';
@@ -29,14 +28,6 @@
 // Cache for collection models
 let collectionModelsCache: Partial<Record<CollectionNames, Schema>> | null = null;
 
-<<<<<<< HEAD
-// Type Guard Function to validate collection names
-export function isCollectionName(name: string): name is CollectionNames {
-	return CollectionNamesArray.includes(name);
-}
-
-=======
->>>>>>> a5d06c13
 // Function to get collections with cache support
 export async function getCollections(): Promise<Partial<Record<CollectionNames, Schema>>> {
 	logger.debug('Starting getCollections');
