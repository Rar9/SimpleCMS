--- conflicted
+++ resolved
@@ -370,17 +370,10 @@
 						return cachedSchema;
 					}
 
-<<<<<<< HEAD
 				// Use glob pattern for importing collection files
 				const modules = import.meta.glob('/config/collections/**/*.ts', { eager: true });
 				const moduleSchema = modules[filePath];
 				const schema = (moduleSchema as any)?.schema;
-=======
-					// Use glob pattern for importing collection files
-					const modules = import.meta.glob('/config/collections/**/*.ts', { eager: true });
-					const moduleSchema = modules[filePath];
-					let schema = (moduleSchema as any)?.schema;
->>>>>>> 7720ee60
 
 					if (!schema || typeof schema !== 'object') {
 						logger.error(`Invalid or missing schema in ${filePath}`);
