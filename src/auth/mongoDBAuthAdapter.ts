--- conflicted
+++ resolved
@@ -1,27 +1,16 @@
 import mongoose, { Schema, Document } from 'mongoose';
+import type { FilterQuery, UpdateQuery } from 'mongoose';
 import crypto from 'crypto';
-
-// Import logger
-import logger from '@utils/logger';
 
 // Import types
 import type { AuthDBAdapter } from './authDBAdapter';
 import type { User, Session, Token, Role, Permission } from './types';
-import type { MediaAudio, MediaDocument, MediaImage, MediaRemoteVideo } from '@src/utils/types';
-
-// Utility function to convert MongoDB _id to id
-const convertId = (doc: any) => {
-	if (doc._id) {
-		doc.id = doc._id.toString();
-		delete doc._id;
-	}
-	return doc;
-};
+
+// Define MongoDB schemas based on the shared field definitions
 
 // Schema for User collection
-const UserSchema = new Schema(
-	{
-		id: { type: String, required: false },
+const UserMongooseSchema = new Schema(
+	{
 		email: { type: String, required: true }, // User's email, required field
 		password: String, // User's password, optional field
 		role: { type: String, required: true }, // User's role, required field
@@ -30,9 +19,9 @@
 		lastAuthMethod: String, // Last authentication method used by the user, optional field
 		lastActiveAt: Date, // Last time the user was active, optional field
 		expiresAt: Date, // Expiry date for the user, optional field
-		isRegistered: Boolean, // Registration status of the user, optional field
+		is_registered: Boolean, // Registration status of the user, optional field
 		blocked: Boolean, // Whether the user is blocked, optional field
-		resetRequestedAt: Date, // Last time the user requested a password reset, optional field
+		resetRequestedAt: String, // Last time the user requested a password reset, optional field
 		resetToken: String, // Token for resetting the user's password, optional field
 		is2FAEnabled: Boolean, // Whether the user has 2FA enabled, optional field
 		permissions: [{ type: Schema.Types.ObjectId, ref: 'Permission' }] // User-specific permissions, optional field
@@ -41,7 +30,7 @@
 );
 
 // Schema for Session collection
-const SessionSchema = new Schema(
+const SessionMongooseSchema = new Schema(
 	{
 		userId: { type: String, required: true }, // ID of the user who owns the session, required field
 		expires: { type: Date, required: true } // Expiry date of the session, required field
@@ -50,7 +39,7 @@
 );
 
 // Schema for Token collection
-const TokenSchema = new Schema(
+const TokenMongooseSchema = new Schema(
 	{
 		userId: { type: String, required: true }, // ID of the user who owns the token, required field
 		token: { type: String, required: true }, // Token string, required field
@@ -63,9 +52,9 @@
 // Schema for Role collection
 const RoleSchema = new Schema(
 	{
-		name: { type: String, required: true }, // Name of the role, required field
-		description: String, // Description of the role, optional field
-		permissions: [{ type: Schema.Types.ObjectId, ref: 'Permission' }] // Permissions associated with the role, optional field
+		name: { type: String, required: true },
+		description: { type: String, required: false },
+		permissions: [{ type: Schema.Types.ObjectId, ref: 'Permission' }]
 	},
 	{ timestamps: true }
 );
@@ -73,208 +62,98 @@
 // Schema for Permission collection
 const PermissionSchema = new Schema(
 	{
-		name: { type: String, required: true }, // Name of the permission, required field
-		description: String, // Description of the permission, optional field
-		contextId: { type: String, required: true }, // ID of the context associated with the permission, required field
-		contextType: { type: String, required: true }, // Type of the context associated with the permission, required field
-		requires2FA: Boolean // Whether the permission requires 2FA, optional field
-	},
-	{ timestamps: true }
-);
-
-const MediaSchema = new Schema({}, { typeKey: '$type', strict: false, timestamps: true });
+		name: { type: String, required: true },
+		description: { type: String, required: false },
+		contextId: { type: String, required: true },
+		contextType: { type: String, required: true },
+		requires2FA: { type: Boolean, required: false }
+	},
+	{ timestamps: true }
+);
 
 // Check and create models only if they don't exist
-
-const UserModel = mongoose.models.auth_users || mongoose.model<User & Document>('auth_users', UserSchema);
-const SessionModel = mongoose.models.auth_sessions || mongoose.model<Session & Document>('auth_sessions', SessionSchema);
-const TokenModel = mongoose.models.auth_tokens || mongoose.model<Token & Document>('auth_tokens', TokenSchema);
+const UserModel = mongoose.models.auth_users || mongoose.model<User & Document>('auth_users', UserMongooseSchema);
+const SessionModel = mongoose.models.auth_sessions || mongoose.model<Session & Document>('auth_sessions', SessionMongooseSchema);
+const TokenModel = mongoose.models.auth_tokens || mongoose.model<Token & Document>('auth_tokens', TokenMongooseSchema);
 const RoleModel = mongoose.models.auth_roles || mongoose.model<Role & Document>('auth_roles', RoleSchema);
 const PermissionModel = mongoose.models.auth_permissions || mongoose.model<Permission & Document>('auth_permissions', PermissionSchema);
-const MediaAudioModel = mongoose.models.media_audios || mongoose.model<MediaAudio>('media_audios', MediaSchema);
-const MediaDocumentModel = mongoose.models.media_documents || mongoose.model<MediaDocument>('media_documents', MediaSchema);
-const MediaImageModel = mongoose.models.media_images || mongoose.model<MediaImage>('media_images', MediaSchema);
-const MediaRemoteModel = mongoose.models.media_remotes || mongoose.model<MediaRemoteVideo>('media_remotes', MediaSchema);
-const MediaVideoModel = mongoose.models.media_videos|| mongoose.model<MediaRemoteVideo>('media_videos', MediaSchema);
-
 
 // Export Mongoose schemas and models for external use
-export { UserSchema, SessionSchema, TokenSchema, UserModel, SessionModel, TokenModel, MediaAudioModel, MediaDocumentModel, MediaImageModel, MediaRemoteModel, MediaVideoModel };
+export { UserMongooseSchema, SessionMongooseSchema, TokenMongooseSchema, UserModel, SessionModel, TokenModel };
 
 // MongoDBAuthAdapter class implementing AuthDBAdapter interface
 export class MongoDBAuthAdapter implements AuthDBAdapter {
-	// Create a new user
+	// Create a new user.
 	async createUser(userData: Partial<User>): Promise<User> {
-		try {
-			const user = new UserModel(userData);
-			await user.save();
-			logger.info(`User created: ${user.email}`);
-			return convertId(user.toObject()) as User;
-		} catch (error) {
-			if (error instanceof Error) {
-				logger.error(`Failed to create user: ${error.message}`);
-			} else {
-				logger.error('Failed to create user: Unknown error');
-			}
-			throw error;
-		}
-	}
-
-	// Update attributes of an existing user
+		// Ensure email is not null or undefined, set a default if necessary or throw an error.
+		if (!userData.email) {
+			throw new Error('Email is required');
+		}
+		// Add more validations as needed for other fields
+		const user = await UserModel.create(userData);
+		return user.toObject() as User;
+	}
+
+	// Update attributes of an existing user.
 	async updateUserAttributes(userId: string, attributes: Partial<User>): Promise<void> {
-		try {
-			await UserModel.updateOne({ _id: userId }, { $set: attributes });
-			logger.info(`User attributes updated: ${userId}`);
-		} catch (error) {
-			if (error instanceof Error) {
-				logger.error(`Failed to update user attributes: ${error.message}`);
-			} else {
-				logger.error('Failed to update user attributes: Unknown error');
-			}
-			throw error;
-		}
-	}
-
-	// Delete a user by ID
-	async deleteUser(userId: string): Promise<void> {
-		try {
-			await UserModel.deleteOne({ _id: userId });
-			logger.info(`User deleted: ${userId}`);
-		} catch (error) {
-			if (error instanceof Error) {
-				logger.error(`Failed to delete user: ${error.message}`);
-			} else {
-				logger.error('Failed to delete user: Unknown error');
-			}
-			throw error;
-		}
-	}
-
-<<<<<<< HEAD
+		// Prepare the filter and update statements with proper typings
+		const filter: FilterQuery<User> = { _id: userId };
+		const update: UpdateQuery<User> = { $set: attributes };
+		// Execute the update with correctly typed parameters
+		await UserModel.updateOne(filter, update);
+	}
+
+	// Delete a user by ID.
+	async deleteUser(id: string): Promise<void> {
+		await UserModel.deleteOne({ _id: id });
+	}
+
 	// Get a user by ID.
 	async getUserById(id: string): Promise<User | null> {
 		const user = await UserModel.findById(id);
 		return user ? ({ ...user.toObject(), id: user._id.toString() } as User) : null;
-=======
-	// Get a user by ID
-	async getUserById(userId: string): Promise<User | null> {
-		try {
-			const user = await UserModel.findById(userId);
-			logger.info(`User retrieved by ID: ${userId}`);
-			return user ? (convertId(user.toObject()) as User) : null;
-		} catch (error) {
-			if (error instanceof Error) {
-				logger.error(`Failed to get user by ID: ${error.message}`);
-			} else {
-				logger.error('Failed to get user by ID: Unknown error');
-			}
-			throw error;
-		}
->>>>>>> 29c501e4
-	}
-
-	// Get a user by email
+	}
+
+	// Get a user by email.
 	async getUserByEmail(email: string): Promise<User | null> {
-<<<<<<< HEAD
 		const user = await UserModel.findOne({ email });
 		return user ? ({ ...user.toObject(), id: user._id.toString() } as User) : null;
-=======
-		try {
-			const user = await UserModel.findOne({ email });
-			logger.info(`User retrieved by email: ${email}`);
-			return user ? (convertId(user.toObject()) as User) : null;
-		} catch (error) {
-			if (error instanceof Error) {
-				logger.error(`Failed to get user by email: ${error.message}`);
-			} else {
-				logger.error('Failed to get user by email: Unknown error');
-			}
-			throw error;
-		}
->>>>>>> 29c501e4
-	}
-
-	// Get all users
+	}
+
+	// Get all users.
 	async getAllUsers(): Promise<User[]> {
-<<<<<<< HEAD
 		const users = await UserModel.find();
 		return users.map((user) => ({ ...user.toObject(), id: user._id.toString() }) as User);
-=======
+	}
+
+	// Get the total number of users.
+	async getUserCount(): Promise<number> {
+		return await UserModel.countDocuments();
+	}
+
+	// Create a new session for a user.
+	async createSession(data: { userId: string; expires: number }): Promise<Session> {
+		console.log('Creating session with data:', data);
 		try {
-			const users = await UserModel.find();
-			logger.info('All users retrieved');
-			return users.map((user) => convertId(user.toObject()) as User);
-		} catch (error) {
-			if (error instanceof Error) {
-				logger.error(`Failed to get all users: ${error.message}`);
-			} else {
-				logger.error('Failed to get all users: Unknown error');
-			}
-			throw error;
-		}
->>>>>>> 29c501e4
-	}
-
-	// Get the total number of users
-	async getUserCount(): Promise<number> {
-		try {
-			const count = await UserModel.countDocuments();
-			logger.info(`User count retrieved: ${count}`);
-			return count;
-		} catch (error) {
-			if (error instanceof Error) {
-				logger.error(`Failed to get user count: ${error.message}`);
-			} else {
-				logger.error('Failed to get user count: Unknown error');
-			}
-			throw error;
-		}
-	}
-
-	// Create a new session for a user
-	async createSession(data: { userId: string; expires: number }): Promise<Session> {
-		try {
-			const expiresAt = new Date(Date.now() + data.expires);
-			const session = new SessionModel({
+			const session = await SessionModel.create({
 				userId: data.userId,
-				expires: expiresAt
+				expires: new Date(Date.now() + data.expires)
 			});
-<<<<<<< HEAD
 			console.log('Session created successfully:', session);
 			return { ...session.toObject(), id: session._id.toString() } as Session;
-=======
-			await session.save();
-			logger.info(`Session created for user: ${data.userId}, expires at: ${expiresAt}`);
-			return convertId(session.toObject()) as Session;
->>>>>>> 29c501e4
 		} catch (error) {
-			if (error instanceof Error) {
-				logger.error(`Failed to create session: ${error.message}`);
-			} else {
-				logger.error('Failed to create session: Unknown error');
-			}
+			console.error('Error creating session:', error);
 			throw error;
 		}
 	}
 
-	// Destroy a session by ID
+	// Destroy a session by ID.
 	async destroySession(sessionId: string): Promise<void> {
-		try {
-			await SessionModel.deleteOne({ _id: sessionId });
-			logger.info(`Session destroyed: ${sessionId}`);
-		} catch (error) {
-			if (error instanceof Error) {
-				logger.error(`Failed to destroy session: ${error.message}`);
-			} else {
-				logger.error('Failed to destroy session: Unknown error');
-			}
-			throw error;
-		}
-	}
-
-	// Validate a session by ID
+		await SessionModel.deleteOne({ _id: sessionId });
+	}
+
+	// Validate a session by ID.
 	async validateSession(sessionId: string): Promise<User | null> {
-<<<<<<< HEAD
 		console.log(`MongoDBAuthAdapter: Validating session with ID: ${sessionId}`);
 		const session = await SessionModel.findById(sessionId);
 		console.log(session);
@@ -293,375 +172,152 @@
 			return user ? user.toObject() : null;	
 		}
 		return null;
-=======
-		try {
-			const session = await SessionModel.findById(sessionId);
-			if (!session || session.expires <= new Date()) {
-				if (session) await SessionModel.deleteOne({ _id: sessionId });
-				logger.warn(`Session invalid or expired: ${sessionId}`);
-				return null;
-			}
-			const user = await UserModel.findById(session.userId);
-			logger.info(`Session validated for user: ${session.userId}`);
-			return user ? (convertId(user.toObject()) as User) : null;
-		} catch (error) {
-			if (error instanceof Error) {
-				logger.error(`Failed to validate session: ${error.message}`);
-			} else {
-				logger.error('Failed to validate session: Unknown error');
-			}
-			throw error;
-		}
->>>>>>> 29c501e4
-	}
-
-	// Invalidate all sessions for a user
+	}
+
+	// Invalidate all sessions for a user.
 	async invalidateAllUserSessions(userId: string): Promise<void> {
-		try {
-			await SessionModel.deleteMany({ userId });
-			logger.info(`All sessions invalidated for user: ${userId}`);
-		} catch (error) {
-			if (error instanceof Error) {
-				logger.error(`Failed to invalidate all sessions: ${error.message}`);
-			} else {
-				logger.error('Failed to invalidate all sessions: Unknown error');
-			}
-			throw error;
-		}
-	}
-
-	// Create a new token for a user
+		await SessionModel.deleteMany({ userId: new mongoose.Types.ObjectId(userId) });
+	}
+
+	// Create a new token for a user.
 	async createToken(data: { userId: string; email: string; expires: number }): Promise<string> {
-		try {
-			const tokenString = crypto.randomBytes(16).toString('hex'); // Generate a secure token string
-			const token = new TokenModel({
-				userId: data.userId,
-				token: tokenString,
-				email: data.email,
-				expires: new Date(Date.now() + data.expires) // Calculate the expiration time from the current time
-			});
-			await token.save();
-			logger.info(`Token created for user: ${data.userId}`);
-			return tokenString; // Return the newly created token string
-		} catch (error) {
-			if (error instanceof Error) {
-				logger.error(`Failed to create token: ${error.message}`);
-			} else {
-				logger.error('Failed to create token: Unknown error');
-			}
-			throw error;
-		}
+		const { userId, email, expires } = data; // Destructure the data object to extract properties
+		const tokenString = crypto.randomBytes(16).toString('hex'); // Generate a secure token string
+		await TokenModel.create({
+			userId: new mongoose.Types.ObjectId(userId), // Convert userId to ObjectId for MongoDB
+			token: tokenString,
+			email,
+			expires: new Date(Date.now() + expires) // Calculate the expiration time from the current time
+		});
+		return tokenString; // Return the newly created token string
 	}
 
 	// Validate a token
 	async validateToken(token: string, userId: string): Promise<{ success: boolean; message: string }> {
-		try {
-			const tokenDoc = await TokenModel.findOne({ token, userId });
-			if (tokenDoc) {
-				const message = tokenDoc.expires > new Date() ? 'Token is valid' : 'Token is expired';
-				logger.info(`Token validation result for user: ${userId}, message: ${message}`);
-				return { success: tokenDoc.expires > new Date(), message };
+		console.log(`Validating token: ${token} for user ID: ${userId}`);
+		const tokenDoc = await TokenModel.findOne({ token, userId: new mongoose.Types.ObjectId(userId) });
+		if (tokenDoc) {
+			if (tokenDoc.expires > new Date()) {
+				return { success: true, message: 'Token is valid' };
 			} else {
-				const message = 'Token does not exist';
-				logger.warn(`Token validation result for user: ${userId}, message: ${message}`);
-				return { success: false, message };
+				return { success: false, message: 'Token is expired' };
 			}
-		} catch (error) {
-			if (error instanceof Error) {
-				logger.error(`Failed to validate token: ${error.message}`);
-			} else {
-				logger.error('Failed to validate token: Unknown error');
-			}
-			throw error;
+		} else {
+			return { success: false, message: 'Token does not exist' };
 		}
 	}
 
 	// Consume a token
 	async consumeToken(token: string, userId: string): Promise<{ status: boolean; message: string }> {
-		try {
-			const tokenDoc = await TokenModel.findOneAndDelete({ token, userId });
-			if (tokenDoc) {
-				const message = tokenDoc.expires > new Date() ? 'Token is valid' : 'Token is expired';
-				logger.info(`Token consumed for user: ${userId}, message: ${message}`);
-				return { status: tokenDoc.expires > new Date(), message };
+		console.log(`Consuming token: ${token} for user ID: ${userId}`);
+		const tokenDoc = await TokenModel.findOneAndDelete({ token, userId: new mongoose.Types.ObjectId(userId) });
+		if (tokenDoc) {
+			if (tokenDoc.expires > new Date()) {
+				return { status: true, message: 'Token is valid' };
 			} else {
-				const message = 'Token does not exist';
-				logger.warn(`Token consumption result for user: ${userId}, message: ${message}`);
-				return { status: false, message };
+				return { status: false, message: 'Token is expired' };
 			}
-		} catch (error) {
-			if (error instanceof Error) {
-				logger.error(`Failed to consume token: ${error.message}`);
-			} else {
-				logger.error('Failed to consume token: Unknown error');
-			}
-			throw error;
+		} else {
+			return { status: false, message: 'Token does not exist' };
 		}
 	}
 
 	// Get all tokens
 	async getAllTokens(): Promise<Token[]> {
-		try {
-			const tokens = await TokenModel.find();
-			logger.info('All tokens retrieved');
-			return tokens.map((token) => convertId(token.toObject()) as Token);
-		} catch (error) {
-			if (error instanceof Error) {
-				logger.error(`Failed to get all tokens: ${error.message}`);
-			} else {
-				logger.error('Failed to get all tokens: Unknown error');
-			}
-			throw error;
-		}
-	}
-
-	// Create a new role
+		const tokens = await TokenModel.find();
+		return tokens.map((token) => token.toObject() as Token);
+	}
+
+	// Complete Role management
 	async createRole(roleData: Role): Promise<Role> {
-		try {
-			const role = new RoleModel(roleData);
-			await role.save();
-			logger.info(`Role created: ${role.name}`);
-			return convertId(role.toObject()) as Role;
-		} catch (error) {
-			if (error instanceof Error) {
-				logger.error(`Failed to create role: ${error.message}`);
-			} else {
-				logger.error('Failed to create role: Unknown error');
-			}
-			throw error;
-		}
+		const role = new RoleModel(roleData);
+		await role.save();
+		return role.toObject() as Role;
 	}
 
 	// Update a role
 	async updateRole(roleId: string, roleData: Partial<Role>): Promise<void> {
-		try {
-			await RoleModel.updateOne({ _id: roleId }, { $set: roleData });
-			logger.info(`Role updated: ${roleId}`);
-		} catch (error) {
-			if (error instanceof Error) {
-				logger.error(`Failed to update role: ${error.message}`);
-			} else {
-				logger.error('Failed to update role: Unknown error');
-			}
-			throw error;
-		}
+		const filter: FilterQuery<Role> = { _id: roleId };
+		const update: UpdateQuery<Role> = { $set: roleData };
+
+		await RoleModel.updateOne(filter, update);
 	}
 
 	// Delete a role
 	async deleteRole(roleId: string): Promise<void> {
-		try {
-			await RoleModel.deleteOne({ _id: roleId });
-			logger.info(`Role deleted: ${roleId}`);
-		} catch (error) {
-			if (error instanceof Error) {
-				logger.error(`Failed to delete role: ${error.message}`);
-			} else {
-				logger.error('Failed to delete role: Unknown error');
-			}
-			throw error;
-		}
+		await RoleModel.deleteOne({ _id: roleId });
 	}
 
 	// Get a role by ID
 	async getRoleById(roleId: string): Promise<Role | null> {
-		try {
-			const role = await RoleModel.findById(roleId).populate('permissions');
-			logger.info(`Role retrieved by ID: ${roleId}`);
-			return role ? (convertId(role.toObject()) as Role) : null;
-		} catch (error) {
-			if (error instanceof Error) {
-				logger.error(`Failed to get role by ID: ${error.message}`);
-			} else {
-				logger.error('Failed to get role by ID: Unknown error');
-			}
-			throw error;
-		}
+		const role = await RoleModel.findById(roleId).populate('permissions');
+		return role ? (role.toObject() as Role) : null;
 	}
 
 	// Get all roles
 	async getAllRoles(): Promise<Role[]> {
-		try {
-			const roles = await RoleModel.find().populate('permissions');
-			logger.info('All roles retrieved');
-			return roles.map((role) => convertId(role.toObject()) as Role);
-		} catch (error) {
-			if (error instanceof Error) {
-				logger.error(`Failed to get all roles: ${error.message}`);
-			} else {
-				logger.error('Failed to get all roles: Unknown error');
-			}
-			throw error;
-		}
-	}
-
-	// Create a new permission
+		const roles = await RoleModel.find().populate('permissions');
+		return roles.map((role) => role.toObject() as Role);
+	}
+
+	// Complete Permissions management
 	async createPermission(permissionData: Permission): Promise<Permission> {
-		try {
-			const permission = new PermissionModel(permissionData);
-			await permission.save();
-			logger.info(`Permission created: ${permission.name}`);
-			return convertId(permission.toObject()) as Permission;
-		} catch (error) {
-			if (error instanceof Error) {
-				logger.error(`Failed to create permission: ${error.message}`);
-			} else {
-				logger.error('Failed to create permission: Unknown error');
-			}
-			throw error;
-		}
+		const permission = new PermissionModel(permissionData);
+		await permission.save();
+		return permission.toObject() as Permission;
 	}
 
 	// Update a permission
 	async updatePermission(permissionId: string, permissionData: Partial<Permission>): Promise<void> {
-		try {
-			await PermissionModel.updateOne({ _id: permissionId }, { $set: permissionData });
-			logger.info(`Permission updated: ${permissionId}`);
-		} catch (error) {
-			if (error instanceof Error) {
-				logger.error(`Failed to update permission: ${error.message}`);
-			} else {
-				logger.error('Failed to update permission: Unknown error');
-			}
-			throw error;
-		}
+		await PermissionModel.updateOne({ _id: permissionId }, { $set: permissionData });
 	}
 
 	// Delete a permission
 	async deletePermission(permissionId: string): Promise<void> {
-		try {
-			await PermissionModel.deleteOne({ _id: permissionId });
-			logger.info(`Permission deleted: ${permissionId}`);
-		} catch (error) {
-			if (error instanceof Error) {
-				logger.error(`Failed to delete permission: ${error.message}`);
-			} else {
-				logger.error('Failed to delete permission: Unknown error');
-			}
-			throw error;
-		}
+		await PermissionModel.deleteOne({ _id: permissionId });
 	}
 
 	// Get a permission by ID
 	async getPermissionById(permissionId: string): Promise<Permission | null> {
-		try {
-			const permission = await PermissionModel.findById(permissionId);
-			logger.info(`Permission retrieved by ID: ${permissionId}`);
-			return permission ? (convertId(permission.toObject()) as Permission) : null;
-		} catch (error) {
-			if (error instanceof Error) {
-				logger.error(`Failed to get permission by ID: ${error.message}`);
-			} else {
-				logger.error('Failed to get permission by ID: Unknown error');
-			}
-			throw error;
-		}
+		const permission = await PermissionModel.findById(permissionId);
+		return permission ? (permission.toObject() as Permission) : null;
 	}
 
 	// Get all permissions
 	async getAllPermissions(): Promise<Permission[]> {
-		try {
-			const permissions = await PermissionModel.find();
-			logger.info('All permissions retrieved');
-			return permissions.map((permission) => convertId(permission.toObject()) as Permission);
-		} catch (error) {
-			if (error instanceof Error) {
-				logger.error(`Failed to get all permissions: ${error.message}`);
-			} else {
-				logger.error('Failed to get all permissions: Unknown error');
-			}
-			throw error;
-		}
-	}
-
-	// Get permissions for a role
+		const permissions = await PermissionModel.find();
+		return permissions.map((permission) => permission.toObject() as Permission);
+	}
+
+	// Complete Role-Permission management
 	async getPermissionsForRole(roleId: string): Promise<Permission[]> {
-		try {
-			const role = await RoleModel.findById(roleId).populate('permissions');
-			logger.info(`Permissions retrieved for role: ${roleId}`);
-			return role ? (role.permissions as Permission[]) : [];
-		} catch (error) {
-			if (error instanceof Error) {
-				logger.error(`Failed to get permissions for role: ${error.message}`);
-			} else {
-				logger.error('Failed to get permissions for role: Unknown error');
-			}
-			throw error;
-		}
-	}
-
-	// Assign a permission to a role
+		const role = await RoleModel.findById(roleId).populate('permissions');
+		return role ? (role.permissions as Permission[]) : [];
+	}
+
+	// Add the missing link and unlink permissions to roles
 	async assignPermissionToRole(roleId: string, permissionId: string): Promise<void> {
-		try {
-			await RoleModel.updateOne({ _id: roleId }, { $addToSet: { permissions: permissionId } });
-			logger.info(`Permission ${permissionId} assigned to role ${roleId}`);
-		} catch (error) {
-			if (error instanceof Error) {
-				logger.error(`Failed to assign permission to role: ${error.message}`);
-			} else {
-				logger.error('Failed to assign permission to role: Unknown error');
-			}
-			throw error;
-		}
-	}
-
-	// Remove a permission from a role
+		await RoleModel.updateOne({ _id: roleId }, { $addToSet: { permissions: permissionId } });
+	}
+
+	// Remove the missing link and unlink permissions to roles
 	async removePermissionFromRole(roleId: string, permissionId: string): Promise<void> {
-		try {
-			await RoleModel.updateOne({ _id: roleId }, { $pull: { permissions: permissionId } });
-			logger.info(`Permission ${permissionId} removed from role ${roleId}`);
-		} catch (error) {
-			if (error instanceof Error) {
-				logger.error(`Failed to remove permission from role: ${error.message}`);
-			} else {
-				logger.error('Failed to remove permission from role: Unknown error');
-			}
-			throw error;
-		}
-	}
-
-	// Assign a permission to a user
+		await RoleModel.updateOne({ _id: roleId }, { $pull: { permissions: permissionId } });
+	}
+
+	// User-specific permissions management
 	async assignPermissionToUser(userId: string, permissionId: string): Promise<void> {
-		try {
-			await UserModel.updateOne({ _id: userId }, { $addToSet: { permissions: permissionId } });
-			logger.info(`Permission ${permissionId} assigned to user ${userId}`);
-		} catch (error) {
-			if (error instanceof Error) {
-				logger.error(`Failed to assign permission to user: ${error.message}`);
-			} else {
-				logger.error('Failed to assign permission to user: Unknown error');
-			}
-			throw error;
-		}
-	}
-
-	// Remove a permission from a user
+		await UserModel.updateOne({ _id: userId }, { $addToSet: { permissions: permissionId } });
+	}
+
+	// Add the missing link and unlink permissions to users
 	async removePermissionFromUser(userId: string, permissionId: string): Promise<void> {
-		try {
-			await UserModel.updateOne({ _id: userId }, { $pull: { permissions: permissionId } });
-			logger.info(`Permission ${permissionId} removed from user ${userId}`);
-		} catch (error) {
-			if (error instanceof Error) {
-				logger.error(`Failed to remove permission from user: ${error.message}`);
-			} else {
-				logger.error('Failed to remove permission from user: Unknown error');
-			}
-			throw error;
-		}
-	}
-
-	// Get permissions for a user
+		await UserModel.updateOne({ _id: userId }, { $pull: { permissions: permissionId } });
+	}
+
+	// User-Specific Permissions Methods (if needed)
 	async getPermissionsForUser(userId: string): Promise<Permission[]> {
-		try {
-			const user = await UserModel.findById(userId).populate('permissions');
-			logger.info(`Permissions retrieved for user: ${userId}`);
-			return user ? (user.permissions as Permission[]) : [];
-		} catch (error) {
-			if (error instanceof Error) {
-				logger.error(`Failed to get permissions for user: ${error.message}`);
-			} else {
-				logger.error('Failed to get permissions for user: Unknown error');
-			}
-			throw error;
-		}
+		const user = await UserModel.findById(userId).populate('permissions');
+		return user ? (user.permissions as Permission[]) : [];
 	}
 }