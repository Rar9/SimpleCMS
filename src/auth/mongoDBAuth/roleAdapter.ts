--- conflicted
+++ resolved
@@ -254,11 +254,7 @@
 		const configPath = path.resolve('./config/roles.ts');
 		const roles = [...this.roles.values()].map((cur) => {
 			if (cur.isAdmin) {
-<<<<<<< HEAD
 				return { _id: cur._id, name: cur.name, description: cur.description, isAdmin: true, permissions: `permissions.map((p) => p._id)` };
-=======
-				return { ...cur, permissions: `permissions.map((p) => p._id)` };
->>>>>>> 4eeb99f6
 			}
 			return { _id: cur._id, name: cur.name, description: cur.description, permissions: cur.permissions };
 		});
