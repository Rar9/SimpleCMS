import type { Cookie, User, Session, Token } from './types';
import type { authDBInterface } from './authDBInterface';

// Import logger
<<<<<<< HEAD
import {logger} from '@src/utils/logger';
=======
import { logger } from '@src/utils/logger';
>>>>>>> 4f547780

export const SESSION_COOKIE_NAME = 'auth_sessions';

// Argon2 hashing attributes
<<<<<<< HEAD

=======
>>>>>>> 4f547780

// Auth class to handle user and session management
export class Auth {
	private db: authDBInterface;

	constructor(dbAdapter: authDBInterface) {
		this.db = dbAdapter;
	}

	// Create a new user with hashed password
	async createUser(userData: Partial<User>): Promise<User> {
		try {
			const { email, password, username, role, lastAuthMethod, isRegistered } = userData;
			// Hash the password
			let hashedPassword: string | undefined;
<<<<<<< HEAD
			const argon2 = await import("argon2");
=======
			const argon2 = await import('argon2');
>>>>>>> 4f547780
			const argon2Attributes = {
				type: argon2.argon2id, // Using Argon2id variant for a balance between Argon2i and Argon2d
				timeCost: 2, // Number of iterations
				memoryCost: 2 ** 12, // Using memory cost of 2^12 = 4MB
				parallelism: 2, // Number of execution threads
				saltLength: 16 // Salt length in bytes
			} as const;
			if (password) {
				hashedPassword = await argon2.hash(password, argon2Attributes);
			}
			logger.debug(`Creating user with email: ${email}`);
			// Create the user in the database
			const user = await this.db.createUser({
				email,
				password: hashedPassword,
				username,
				role,
				lastAuthMethod,
				isRegistered
			});
			if (!user || !user._id) {
				throw new Error('User creation failed: No user ID returned');
			}
			logger.info(`User created: ${user._id}`);
			return user;
		} catch (error) {
			const err = error as Error;
			logger.error(`Failed to create user: ${err.message}`);
			throw new Error(`Failed to create user: ${err.message}`);
		}
	}

	// Update user attributes
	async updateUserAttributes(user_id: string, attributes: Partial<User>): Promise<void> {
		try {
			// Check if password needs updating
			if (attributes.password) {
				// Hash the password with argon2
<<<<<<< HEAD
				const argon2 = await import("argon2");
=======
				const argon2 = await import('argon2');
>>>>>>> 4f547780
				const argon2Attributes = {
					type: argon2.argon2id, // Using Argon2id variant for a balance between Argon2i and Argon2d
					timeCost: 2, // Number of iterations
					memoryCost: 2 ** 12, // Using memory cost of 2^12 = 4MB
					parallelism: 2, // Number of execution threads
					saltLength: 16 // Salt length in bytes
				} as const;
				attributes.password = await argon2.hash(attributes.password, argon2Attributes);
			}
			// Convert null email to undefined
			if (attributes.email === null) {
				attributes.email = undefined;
			}
			// Update the user attributes
			await this.db.updateUserAttributes(user_id, attributes);
			logger.info(`User attributes updated for user ID: ${user_id}`);
		} catch (error) {
			const err = error as Error;
			logger.error(`Failed to update user attributes: ${err.message}`);
			throw new Error(`Failed to update user attributes: ${err.message}`);
		}
	}

	// Delete the user from the database
	async deleteUser(user_id: string): Promise<void> {
		try {
			await this.db.deleteUser(user_id);
			logger.info(`User deleted: ${user_id}`);
		} catch (error) {
			const err = error as Error;
			logger.error(`Failed to delete user: ${err.message}`);
			throw new Error(`Failed to delete user: ${err.message}`);
		}
	}

	// Create a session, valid for 1 hour by default, and only one session per device
	async createSession({
		user_id,
		expires = 60 * 60 * 1000, // 1 hour by default
		isExtended = false // Extend session if required
	}: {
		user_id: string;
		expires?: number;
		isExtended?: boolean;
	}): Promise<Session> {
		if (!user_id) {
			logger.error('user_id is required to create a session');
			throw new Error('user_id is required to create a session');
		}

		logger.debug(`Creating session for user ID: ${user_id} with expiry: ${expires}`);

		expires = isExtended ? expires * 2 : expires;
		logger.info(`Creating session for user ID: ${user_id} with expiry: ${expires}`);
		const session = await this.db.createSession({ user_id, expires });

		logger.info(`Session created with ID: ${session.session_id} for user ID: ${user_id}`);
		return session;
	}
	catch(error) {
		const err = error as Error;
		logger.error(`Failed to create session: ${err.message}`);
		throw new Error(`Failed to create session: ${err.message}`);
	}

	// Check if a user exists by ID or email
	async checkUser(fields: { user_id?: string; email?: string }): Promise<User | null> {
		try {
			if (fields.email) {
				return await this.db.getUserByEmail(fields.email);
			} else if (fields.user_id) {
				return await this.db.getUserById(fields.user_id);
			} else {
				logger.warn('No user identifier provided.');
				return null;
			}
		} catch (error) {
			const err = error as Error;
			logger.error(`Failed to check user: ${err.message}`);
			throw new Error(`Failed to check user: ${err.message}`);
		}
	}

	// Get the total number of users
	async getUserCount(): Promise<number> {
		try {
			return await this.db.getUserCount();
		} catch (error) {
			const err = error as Error;
			logger.error(`Failed to get user count: ${err.message}`);
			throw new Error(`Failed to get user count: ${err.message}`);
		}
	}

	// Get a user by ID
	async getUserById(user_id: string): Promise<User | null> {
		try {
			return await this.db.getUserById(user_id);
		} catch (error) {
			const err = error as Error;
			logger.error(`Failed to get user by ID: ${err.message}`);
			throw new Error(`Failed to get user by ID: ${err.message}`);
		}
	}

	// Get all users
	async getAllUsers(): Promise<User[]> {
		try {
			return await this.db.getAllUsers();
		} catch (error) {
			const err = error as Error;
			logger.error(`Failed to get all users: ${err.message}`);
			throw new Error(`Failed to get all users: ${err.message}`);
		}
	}

	// Get all tokens
	async getAllTokens(): Promise<Token[]> {
		try {
			return await this.db.getAllTokens();
		} catch (error) {
			const err = error as Error;
			logger.error(`Failed to get all tokens: ${err.message}`);
			throw new Error(`Failed to get all tokens: ${err.message}`);
		}
	}

	// Delete a user session
	async destroySession(session_id: string): Promise<void> {
		try {
			await this.db.destroySession(session_id);
			logger.info(`Session destroyed: ${session_id}`);
		} catch (error) {
			const err = error as Error;
			logger.error(`Failed to destroy session: ${err.message}`);
			throw new Error(`Failed to destroy session: ${err.message}`);
		}
	}

	// Create a cookie object that expires in 1 year
	createSessionCookie(session: Session): Cookie {
		return {
			name: SESSION_COOKIE_NAME,
			value: session.session_id,
			attributes: {
				sameSite: 'lax', // Set 'SameSite' to 'Lax' or 'Strict' depending on your requirements
				path: '/',
				httpOnly: true,
				expires: new Date(Date.now() + 1000 * 60 * 60 * 24 * 365), // Set cookie to 1-year expiration
				secure: process.env.NODE_ENV === 'production' // Secure flag based on environment
			}
		};
	}

	// Log in a user with email and password
	async login(email: string, password: string): Promise<User | null> {
		const user = await this.db.getUserByEmail(email);
		if (!user || !user.password) {
			logger.warn(`Login failed: User not found or password not set for email: ${email}`);
			return null;
			// Properly handle non-existent user or password not set
		}

		if (user.lockoutUntil && new Date(user.lockoutUntil) > new Date()) {
			logger.warn(`Login attempt for locked out account: ${email}`);
			throw new Error('Account is temporarily locked. Please try again later.');
		}

		try {
<<<<<<< HEAD
			const argon2 = await import("argon2");
=======
			const argon2 = await import('argon2');
>>>>>>> 4f547780
			if (await argon2.verify(user.password, password)) {
				await this.db.updateUserAttributes(user._id!, { failedAttempts: 0, lockoutUntil: null });
				logger.info(`User logged in: ${user._id}`);
				return user; // Make sure this returns the full user object
			} else {
				user.failedAttempts++;
				if (user.failedAttempts >= 5) {
					const lockoutUntil = new Date(Date.now() + 30 * 60 * 1000);
					await this.db.updateUserAttributes(user._id!, { lockoutUntil });
					logger.warn(`User locked out due to too many failed attempts: ${user._id}`);
					throw new Error('Account is temporarily locked due to too many failed attempts. Please try again later.');
				} else {
					await this.db.updateUserAttributes(user._id!, { failedAttempts: user.failedAttempts });
					logger.warn(`Invalid login attempt for user: ${user._id}`);
					throw new Error('Invalid credentials. Please try again.');
				}
			}
		} catch (error) {
			const err = error as Error;
			logger.error(`Login error: ${err.message}`);
			throw err;
		}
	}

	// Log out a user by destroying their session
	async logOut(session_id: string): Promise<void> {
		try {
			await this.db.destroySession(session_id);
			logger.info(`User logged out: ${session_id}`);
		} catch (error) {
			const err = error as Error;
			logger.error(`Failed to log out: ${err.message}`);
			throw new Error(`Failed to log out: ${err.message}`);
		}
	}

	// Validate a session
	async validateSession({ session_id }: { session_id: string }): Promise<User | null> {
		try {
			logger.info(`Validating session with ID: ${session_id}`);
			if (!session_id) {
				logger.error('Session ID is undefined');
				throw new Error('Session ID is undefined');
			}
			const user = await this.db.validateSession(session_id);
			if (user) {
				logger.info(`Session is valid for user: ${user.email}`);
			} else {
				logger.warn(`Invalid session ID: ${session_id}`);
			}
			return user;
		} catch (error) {
			const err = error as Error;
			logger.error(`Failed to validate session: ${err.message}`);
			throw new Error(`Failed to validate session: ${err.message}`);
		}
	}

	// Create a token, default expires in 1 hour
	async createToken(user_id: string, expires = 60 * 60 * 1000): Promise<string> {
		try {
			const user = await this.db.getUserById(user_id);
			if (!user) throw new Error('User not found');
			const token = await this.db.createToken({ user_id, email: user.email, expires });
			logger.info(`Token created for user ID: ${user_id}`);
			return token;
		} catch (error) {
			const err = error as Error;
			logger.error(`Failed to create token: ${err.message}`);
			throw new Error(`Failed to create token: ${err.message}`);
		}
	}

	// Validate a token
	async validateToken(token: string, user_id: string): Promise<{ success: boolean; message: string }> {
		try {
			logger.info(`Validating token: ${token} for user ID: ${user_id}`);
			return await this.db.validateToken(token, user_id);
		} catch (error) {
			const err = error as Error;
			logger.error(`Failed to validate token: ${err.message}`);
			throw new Error(`Failed to validate token: ${err.message}`);
		}
	}

	// Consume a token
	async consumeToken(token: string, user_id: string): Promise<{ status: boolean; message: string }> {
		try {
			logger.info(`Consuming token: ${token} for user ID: ${user_id}`);
			const consumption = await this.db.consumeToken(token, user_id);
			logger.info(`Token consumption result: ${consumption.message}`);
			return consumption;
		} catch (error) {
			const err = error as Error;
			logger.error(`Failed to consume token: ${err.message}`);
			throw new Error(`Failed to consume token: ${err.message}`);
		}
	}

	// Invalidate all sessions for a user
	async invalidateAllUserSessions(user_id: string): Promise<void> {
		try {
			await this.db.invalidateAllUserSessions(user_id);
			logger.info(`Invalidated all sessions for user ID: ${user_id}`);
		} catch (error) {
			const err = error as Error;
			logger.error(`Failed to invalidate all sessions for user ID: ${err.message}`);
			throw new Error(`Failed to invalidate all sessions for user ID: ${err.message}`);
		}
	}

	// Update a user's password
	async updateUserPassword(email: string, newPassword: string): Promise<{ status: boolean; message: string }> {
		try {
			const user = await this.db.getUserByEmail(email);
			if (!user) {
				logger.warn(`Failed to update password: User not found for email: ${email}`);
				return { status: false, message: 'User not found' };
			}
<<<<<<< HEAD
			const argon2 = await import("argon2");
=======
			const argon2 = await import('argon2');
>>>>>>> 4f547780
			const argon2Attributes = {
				type: argon2.argon2id, // Using Argon2id variant for a balance between Argon2i and Argon2d
				timeCost: 2, // Number of iterations
				memoryCost: 2 ** 12, // Using memory cost of 2^12 = 4MB
				parallelism: 2, // Number of execution threads
				saltLength: 16 // Salt length in bytes
			} as const;
			const hashedPassword = await argon2.hash(newPassword, argon2Attributes);
			await this.db.updateUserAttributes(user._id!, { password: hashedPassword });
			logger.info(`Password updated for user ID: ${user._id}`);
			return { status: true, message: 'Password updated successfully' };
		} catch (error) {
			const err = error as Error;
			logger.error(`Failed to update user password: ${err.message}`);
			return { status: false, message: `Failed to update password: ${err.message}` };
		}
	}
}<|MERGE_RESOLUTION|>--- conflicted
+++ resolved
@@ -2,19 +2,11 @@
 import type { authDBInterface } from './authDBInterface';
 
 // Import logger
-<<<<<<< HEAD
-import {logger} from '@src/utils/logger';
-=======
 import { logger } from '@src/utils/logger';
->>>>>>> 4f547780
 
 export const SESSION_COOKIE_NAME = 'auth_sessions';
 
 // Argon2 hashing attributes
-<<<<<<< HEAD
-
-=======
->>>>>>> 4f547780
 
 // Auth class to handle user and session management
 export class Auth {
@@ -30,11 +22,7 @@
 			const { email, password, username, role, lastAuthMethod, isRegistered } = userData;
 			// Hash the password
 			let hashedPassword: string | undefined;
-<<<<<<< HEAD
-			const argon2 = await import("argon2");
-=======
 			const argon2 = await import('argon2');
->>>>>>> 4f547780
 			const argon2Attributes = {
 				type: argon2.argon2id, // Using Argon2id variant for a balance between Argon2i and Argon2d
 				timeCost: 2, // Number of iterations
@@ -73,11 +61,7 @@
 			// Check if password needs updating
 			if (attributes.password) {
 				// Hash the password with argon2
-<<<<<<< HEAD
-				const argon2 = await import("argon2");
-=======
 				const argon2 = await import('argon2');
->>>>>>> 4f547780
 				const argon2Attributes = {
 					type: argon2.argon2id, // Using Argon2id variant for a balance between Argon2i and Argon2d
 					timeCost: 2, // Number of iterations
@@ -247,11 +231,7 @@
 		}
 
 		try {
-<<<<<<< HEAD
-			const argon2 = await import("argon2");
-=======
 			const argon2 = await import('argon2');
->>>>>>> 4f547780
 			if (await argon2.verify(user.password, password)) {
 				await this.db.updateUserAttributes(user._id!, { failedAttempts: 0, lockoutUntil: null });
 				logger.info(`User logged in: ${user._id}`);
@@ -371,11 +351,7 @@
 				logger.warn(`Failed to update password: User not found for email: ${email}`);
 				return { status: false, message: 'User not found' };
 			}
-<<<<<<< HEAD
-			const argon2 = await import("argon2");
-=======
 			const argon2 = await import('argon2');
->>>>>>> 4f547780
 			const argon2Attributes = {
 				type: argon2.argon2id, // Using Argon2id variant for a balance between Argon2i and Argon2d
 				timeCost: 2, // Number of iterations
