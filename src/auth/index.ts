import argon2 from 'argon2';
import type { Cookie, User, Session, Token } from './types';
import type { AuthDBAdapter } from './authDBAdapter';

// Import logger
import logger from '@utils/logger';

export const SESSION_COOKIE_NAME = 'auth_sessions';

// Argon2 hashing attributes
const argon2Attributes = {
	type: argon2.argon2id, // Using Argon2id variant for a balance between Argon2i and Argon2d
	timeCost: 2, // Number of iterations
	memoryCost: 2 ** 12, // Using memory cost of 2^12 = 4MB
	parallelism: 2, // Number of execution threads
	saltLength: 16 // Salt length in bytes
} as const;

// Auth class to handle user and session management
export class Auth {
	private db: AuthDBAdapter;

	constructor(dbAdapter: AuthDBAdapter) {
		this.db = dbAdapter;
	}

	// Create a new user with hashed password
	async createUser(userData: Partial<User>): Promise<User> {
		try {
			const { email, password, username, role, lastAuthMethod, isRegistered } = userData;

			// Hash the password
			let hashed_password: string | undefined;
			if (password) {
				hashed_password = await argon2.hash(password, argon2Attributes); // Use await
			}

			// Create the user in the database
			const user = await this.db.createUser({
				email,
				password: hashed_password,
				username,
				role,
				lastAuthMethod,
				isRegistered
			});

			logger.info(`User created: ${user.id}`);
			return user;
		} catch (error) {
			const err = error as Error;
			logger.error(`Failed to create user: ${err.message}`);
			throw new Error(`Failed to create user: ${err.message}`);
		}
	}

	// Update user attributes
	async updateUserAttributes(userId: string, attributes: Partial<User>): Promise<void> {
		try {
			// Check if password needs updating
			if (attributes.password) {
				// Hash the password with argon2
				attributes.password = await argon2.hash(attributes.password, argon2Attributes);
			}
			// Convert null email to undefined
			if (attributes.email === null) {
				attributes.email = undefined;
			}
			// Update the user attributes
			await this.db.updateUserAttributes(userId, attributes);
			logger.info(`User attributes updated for user ID: ${userId}`);
		} catch (error) {
			const err = error as Error;
			logger.error(`Failed to update user attributes: ${err.message}`);
			throw new Error(`Failed to update user attributes: ${err.message}`);
		}
	}

	// Delete the user from the database
	async deleteUser(userId: string): Promise<void> {
		try {
			await this.db.deleteUser(userId);
			logger.info(`User deleted: ${userId}`);
		} catch (error) {
			const err = error as Error;
			logger.error(`Failed to delete user: ${err.message}`);
			throw new Error(`Failed to delete user: ${err.message}`);
		}
	}

	// Create a session, valid for 1 hour by default, and only one session per device
	async createSession({
		userId,
		expires = 60 * 60 * 1000, // 1 hour by default
		isExtended = false // Extend session if required
	}: {
		userId: string;
		expires?: number;
		isExtended?: boolean;
	}): Promise<Session> {
		try {
			expires = isExtended ? expires * 2 : expires; // Extend session time if required
			logger.info(`Creating session for user ID: ${userId} with expiry: ${expires}`);
			const session = await this.db.createSession({ userId, expires });
			logger.info(`Session created with ID: ${session.id} for user ID: ${userId}`);
			return session;
		} catch (error) {
			const err = error as Error;
			logger.error(`Failed to create session: ${err.message}`);
			throw new Error(`Failed to create session: ${err.message}`);
		}
	}

	// Check if a user exists by ID or email
	async checkUser(fields: { userId?: string; email?: string }): Promise<User | null> {
		try {
			if (fields.email) {
				return await this.db.getUserByEmail(fields.email);
			} else if (fields.userId) {
				return await this.db.getUserById(fields.userId);
			} else {
				logger.warn('No user identifier provided.');
				return null;
			}
		} catch (error) {
			const err = error as Error;
			logger.error(`Failed to check user: ${err.message}`);
			throw new Error(`Failed to check user: ${err.message}`);
		}
	}

	// Get the total number of users
	async getUserCount(): Promise<number> {
		try {
			return await this.db.getUserCount();
		} catch (error) {
			const err = error as Error;
			logger.error(`Failed to get user count: ${err.message}`);
			throw new Error(`Failed to get user count: ${err.message}`);
		}
	}

	// Get a user by ID
	async getUserById(userId: string): Promise<User | null> {
		try {
			return await this.db.getUserById(userId);
		} catch (error) {
			const err = error as Error;
			logger.error(`Failed to get user by ID: ${err.message}`);
			throw new Error(`Failed to get user by ID: ${err.message}`);
		}
	}

	// Get all users
	async getAllUsers(): Promise<User[]> {
		try {
			return await this.db.getAllUsers();
		} catch (error) {
			const err = error as Error;
			logger.error(`Failed to get all users: ${err.message}`);
			throw new Error(`Failed to get all users: ${err.message}`);
		}
	}

	// Get all tokens
	async getAllTokens(): Promise<Token[]> {
		try {
			return await this.db.getAllTokens();
		} catch (error) {
			const err = error as Error;
			logger.error(`Failed to get all tokens: ${err.message}`);
			throw new Error(`Failed to get all tokens: ${err.message}`);
		}
	}

	// Delete a user session
	async destroySession(sessionId: string): Promise<void> {
		try {
			await this.db.destroySession(sessionId);
			logger.info(`Session destroyed: ${sessionId}`);
		} catch (error) {
			const err = error as Error;
			logger.error(`Failed to destroy session: ${err.message}`);
			throw new Error(`Failed to destroy session: ${err.message}`);
		}
	}

	// Create a cookie object that expires in 1 year
	createSessionCookie(session: Session): Cookie {
		return {
			name: SESSION_COOKIE_NAME,
			value: session.id,
			attributes: {
				sameSite: 'lax', // Set 'SameSite' to 'Lax' or 'Strict' depending on your requirements
				path: '/',
				httpOnly: true,
				expires: new Date(Date.now() + 1000 * 60 * 60 * 24 * 365), // Set cookie to 1-year expiration
				secure: process.env.NODE_ENV === 'production' // Secure flag based on environment
			}
		};
	}

	// Log in a user with email and password
	async login(email: string, password: string): Promise<User | null> {
		const user = await this.db.getUserByEmail(email);
		if (!user || !user.password) {
			logger.warn(`Login failed: User not found or password not set for email: ${email}`);
			return null; // Properly handle non-existent user or password not set
		}

		if (user.lockoutUntil && new Date(user.lockoutUntil) > new Date()) {
			logger.warn(`Login attempt for locked out account: ${email}`);
			throw new Error('Account is temporarily locked. Please try again later.');
		}

		try {
			if (await argon2.verify(user.password, password)) {
				await this.db.updateUserAttributes(user.id, { failedAttempts: 0, lockoutUntil: null });
				logger.info(`User logged in: ${user.id}`);
				return user;
			} else {
				user.failedAttempts++;
				if (user.failedAttempts >= 5) {
					const lockoutUntil = new Date(Date.now() + 30 * 60 * 1000);
<<<<<<< HEAD
					await this.db.updateUserAttributes(user._id.toString(), { lockoutUntil });
					logger.warn(`User locked out due to too many failed attempts: ${user.id}`);
					throw new Error('Account is temporarily locked due to too many failed attempts. Please try again later.');
				} else {
					await this.db.updateUserAttributes(user._id.toString(), { failedAttempts: user.failedAttempts });
=======
					await this.db.updateUserAttributes(user.id.toString(), { lockoutUntil });
					logger.warn(`User locked out due to too many failed attempts: ${user.id}`);
					throw new Error('Account is temporarily locked due to too many failed attempts. Please try again later.');
				} else {
					await this.db.updateUserAttributes(user.id.toString(), { failedAttempts: user.failedAttempts });
>>>>>>> 29c501e4
					logger.warn(`Invalid login attempt for user: ${user.id}`);
					throw new Error('Invalid credentials. Please try again.');
				}
			}
		} catch (error) {
			const err = error as Error;
			logger.error(`Login error: ${err.message}`);
			throw err;
		}
	}

	// Log out a user by destroying their session
	async logOut(sessionId: string): Promise<void> {
		try {
			await this.db.destroySession(sessionId);
			logger.info(`User logged out: ${sessionId}`);
		} catch (error) {
			const err = error as Error;
			logger.error(`Failed to log out: ${err.message}`);
			throw new Error(`Failed to log out: ${err.message}`);
		}
	}

	// Validate a session
	async validateSession({ sessionId }: { sessionId: string }): Promise<User | null> {
		try {
			logger.info(`Validating session with ID: ${sessionId}`);
			const user = await this.db.validateSession(sessionId);
			if (user) {
				logger.info(`Session is valid for user: ${user.email}`);
			} else {
				logger.warn(`Invalid session ID: ${sessionId}`);
			}
			return user;
		} catch (error) {
			const err = error as Error;
			logger.error(`Failed to validate session: ${err.message}`);
			throw new Error(`Failed to validate session: ${err.message}`);
		}
	}

	// Create a token, default expires in 1 hour
	async createToken(userId: string, expires = 60 * 60 * 1000): Promise<string> {
		try {
			const user = await this.db.getUserById(userId);
			if (!user) throw new Error('User not found');
			const token = await this.db.createToken({ userId, email: user.email, expires });
			logger.info(`Token created for user ID: ${userId}`);
			return token;
		} catch (error) {
			const err = error as Error;
			logger.error(`Failed to create token: ${err.message}`);
			throw new Error(`Failed to create token: ${err.message}`);
		}
	}

	// Validate a token
	async validateToken(token: string, userId: string): Promise<{ success: boolean; message: string }> {
		try {
			logger.info(`Validating token: ${token} for user ID: ${userId}`);
			return await this.db.validateToken(token, userId);
		} catch (error) {
			const err = error as Error;
			logger.error(`Failed to validate token: ${err.message}`);
			throw new Error(`Failed to validate token: ${err.message}`);
		}
	}

	// Consume a token
	async consumeToken(token: string, userId: string): Promise<{ status: boolean; message: string }> {
		try {
			logger.info(`Consuming token: ${token} for user ID: ${userId}`);
			const consumption = await this.db.consumeToken(token, userId);
			logger.info(`Token consumption result: ${consumption.message}`);
			return consumption;
		} catch (error) {
			const err = error as Error;
			logger.error(`Failed to consume token: ${err.message}`);
			throw new Error(`Failed to consume token: ${err.message}`);
		}
	}

	// Invalidate all sessions for a user
	async invalidateAllUserSessions(userId: string): Promise<void> {
		try {
			await this.db.invalidateAllUserSessions(userId);
			logger.info(`Invalidated all sessions for user ID: ${userId}`);
		} catch (error) {
			const err = error as Error;
			logger.error(`Failed to invalidate all sessions for user ID: ${err.message}`);
			throw new Error(`Failed to invalidate all sessions for user ID: ${err.message}`);
		}
	}

	// Update a user's password
	async updateUserPassword(email: string, newPassword: string): Promise<{ status: boolean; message: string }> {
		try {
			const user = await this.db.getUserByEmail(email);
			if (!user) {
				logger.warn(`Failed to update password: User not found for email: ${email}`);
				return { status: false, message: 'User not found' };
			}
			const hashedPassword = await argon2.hash(newPassword, argon2Attributes);
			await this.db.updateUserAttributes(user.id, { password: hashedPassword });
			logger.info(`Password updated for user ID: ${user.id}`);
			return { status: true, message: 'Password updated successfully' };
		} catch (error) {
			const err = error as Error;
			logger.error(`Failed to update user password: ${err.message}`);
			return { status: false, message: `Failed to update password: ${err.message}` };
		}
	}
}<|MERGE_RESOLUTION|>--- conflicted
+++ resolved
@@ -222,19 +222,11 @@
 				user.failedAttempts++;
 				if (user.failedAttempts >= 5) {
 					const lockoutUntil = new Date(Date.now() + 30 * 60 * 1000);
-<<<<<<< HEAD
 					await this.db.updateUserAttributes(user._id.toString(), { lockoutUntil });
 					logger.warn(`User locked out due to too many failed attempts: ${user.id}`);
 					throw new Error('Account is temporarily locked due to too many failed attempts. Please try again later.');
 				} else {
 					await this.db.updateUserAttributes(user._id.toString(), { failedAttempts: user.failedAttempts });
-=======
-					await this.db.updateUserAttributes(user.id.toString(), { lockoutUntil });
-					logger.warn(`User locked out due to too many failed attempts: ${user.id}`);
-					throw new Error('Account is temporarily locked due to too many failed attempts. Please try again later.');
-				} else {
-					await this.db.updateUserAttributes(user.id.toString(), { failedAttempts: user.failedAttempts });
->>>>>>> 29c501e4
 					logger.warn(`Invalid login attempt for user: ${user.id}`);
 					throw new Error('Invalid credentials. Please try again.');
 				}
