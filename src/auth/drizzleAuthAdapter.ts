--- conflicted
+++ resolved
@@ -4,11 +4,7 @@
 import crypto from 'crypto';
 
 // Import logger
-<<<<<<< HEAD
-import {logger} from '@src/utils/logger';
-=======
 import { logger } from '@src/utils/logger';
->>>>>>> 4f547780
 
 export class DrizzleAuthAdapter implements authDBInterface {
 	async createUser(userData: Partial<User>): Promise<User> {
