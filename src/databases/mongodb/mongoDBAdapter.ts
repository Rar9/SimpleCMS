--- conflicted
+++ resolved
@@ -55,29 +55,8 @@
 
 // Define the media schema for different media types
 const mediaSchema = new Schema(
-<<<<<<< HEAD
-  {
-    hash: { type: String, required: true }, // The hash of the media
-    name: { type: String, required: true },
-    type: { type: String, required: true },
-    thumbnail: {
-      url: { type: String, required: true }, // The URL of the media
-      altText: { type: String }, // The alt text for the media
-      name: { type: String }, // The name for the media
-      type: { type: String }, // The type for the media
-      size: { type: Number }, // The size for the media
-      width: { type: Number }, // The width for the media
-      height: { type: Number } // The height for the media
-    }, // The thumbnails of media
-    // url: { type: String, required: true }, // The URL of the media
-    // altText: { type: String, required: true }, // The alt text for the media
-    access: { type: Object }
-  },
-
-  { timestamps: false, collection: 'media' } // Explicitly set the collection name
-=======
 	{
-		hash: { type: String, required: true },
+		hash: { type: String, required: true }, // The hash of the media
 		thumbnail: {
 			url: { type: String, required: true }, // The URL of the media
 			altText: { type: String }, // The alt text for the media
@@ -91,7 +70,6 @@
 		// altText: { type: String, required: true }, // The alt text for the media
 	},
 	{ timestamps: false, collection: 'media' } // Explicitly set the collection name
->>>>>>> 17301727
 );
 
 // Define the Draft model if it doesn't exist already
@@ -195,11 +173,11 @@
   private unsubscribe: Unsubscriber | undefined;
   private collectionsInitialized = false;
 
-  // Helper method to recursively scan directories for collection files
-  private async scanDirectoryForCollections(dirPath: string): Promise<string[]> {
-    const collectionFiles: string[] = [];
-    try {
-      const entries = await import('fs').then((fs) => fs.promises.readdir(dirPath, { withFileTypes: true }));
+	// Helper method to recursively scan directories for collection files
+	private async scanDirectoryForCollections(dirPath: string): Promise<string[]> {
+		const collectionFiles: string[] = [];
+		try {
+			const entries = await import('fs').then((fs) => fs.promises.readdir(dirPath, { withFileTypes: true }));
 
       for (const entry of entries) {
         const fullPath = path.join(dirPath, entry.name);
@@ -224,40 +202,7 @@
       return;
     }
 
-<<<<<<< HEAD
 		try {
-=======
-	// Helper method to recursively scan directories for collections
-	private async scanDirectoryForCollections(dirPath: string): Promise<string[]> {
-		const collectionFiles: string[] = [];
-		try {
-			const entries = await import('fs').then((fs) => fs.promises.readdir(dirPath, { withFileTypes: true }));
-
-			for (const entry of entries) {
-				const fullPath = path.join(dirPath, entry.name);
-				if (entry.isDirectory()) {
-					// Recursively scan subdirectories
-					const subDirFiles = await this.scanDirectoryForCollections(fullPath);
-					collectionFiles.push(...subDirFiles);
-				} else if (entry.isFile() && entry.name.endsWith('.js')) {
-					collectionFiles.push(fullPath);
-				}
-			}
-		} catch (error) {
-			logger.error(`Error scanning directory ${dirPath}: ${error.message}`);
-		}
-		return collectionFiles;
-	}
-
-	// Sync collections with database
-	async syncCollections(): Promise<void> {
-		if (browser) {
-			logger.debug('Skipping collection sync in browser environment');
-			return;
-		}
-
-		try {
->>>>>>> 17301727
 			// Initialize widgets globally
 			if (!globalThis.widgets) {
 				logger.debug('Initializing widgets globally...');
@@ -403,7 +348,6 @@
 	// Get collection models
 	async getCollectionModels(): Promise<Record<string, Model<Document>>> {
 
-<<<<<<< HEAD
     if (this.collectionsInitialized) {
       logger.debug('Collections already initialized, returning existing models.');
       return mongoose.models as Record<string, Model<Document>>;
@@ -424,81 +368,60 @@
     }
   }
 
-  // Helper method to map field types with improved type safety
-  private mapFieldType(type: string): mongoose.SchemaDefinitionProperty {
-    // First check for widget types
-    const widgetTypeMap: Record<string, mongoose.SchemaDefinitionProperty> = {
-      Text: String,
-      RichText: String,
-      Number: Number,
-      Checkbox: Boolean,
-      Date: Date,
-      DateTime: Date,
-      DateRange: Object,
-      Email: String,
-      PhoneNumber: String,
-      Currency: Number,
-      Rating: Number,
-      Radio: String,
-      MediaUpload: mongoose.Schema.Types.Mixed,
-      MegaMenu: Array,
-      Relation: mongoose.Schema.Types.ObjectId,
-      RemoteVideo: String,
-      ColorPicker: String,
-      Seo: Object,
-      Address: Object
-    };
-
-    // Then check for basic types
-    const basicTypeMap: Record<string, mongoose.SchemaDefinitionProperty> = {
-      string: String,
-      number: Number,
-      boolean: Boolean,
-      date: Date,
-      object: mongoose.Schema.Types.Mixed,
-      array: Array,
-      text: String,
-      richtext: String,
-      media: mongoose.Schema.Types.Mixed
-    };
-
-    // Try widget type first, then basic type, default to Mixed
-    return widgetTypeMap[type] || basicTypeMap[type.toLowerCase()] || mongoose.Schema.Types.Mixed;
-  }
-
-  // Set up authentication models
-  setupAuthModels(): void {
-    try {
-      this.setupModel('auth_tokens', TokenSchema);
-      this.setupModel('auth_users', UserSchema);
-      this.setupModel('auth_sessions', SessionSchema);
-      logger.info('Authentication models set up successfully.');
-    } catch (error) {
-      logger.error('Failed to set up authentication models: ' + error.message);
-      throw Error('Failed to set up authentication models');
-    }
-  }
-=======
-		if (this.collectionsInitialized) {
-			logger.debug('Collections already initialized, returning existing models.');
-			return mongoose.models as Record<string, Model<Document>>;
-		}
-
+	// Helper method to map field types with improved type safety
+	private mapFieldType(type: string): mongoose.SchemaDefinitionProperty {
+		// First check for widget types
+		const widgetTypeMap: Record<string, mongoose.SchemaDefinitionProperty> = {
+			Text: String,
+			RichText: String,
+			Number: Number,
+			Checkbox: Boolean,
+			Date: Date,
+			DateTime: Date,
+			DateRange: Object,
+			Email: String,
+			PhoneNumber: String,
+			Currency: Number,
+			Rating: Number,
+			Radio: String,
+			MediaUpload: mongoose.Schema.Types.Mixed,
+			MegaMenu: Array,
+			Relation: mongoose.Schema.Types.ObjectId,
+			RemoteVideo: String,
+			ColorPicker: String,
+			Seo: Object,
+			Address: Object
+		};
+
+		// Then check for basic types
+		const basicTypeMap: Record<string, mongoose.SchemaDefinitionProperty> = {
+			string: String,
+			number: Number,
+			boolean: Boolean,
+			date: Date,
+			object: mongoose.Schema.Types.Mixed,
+			array: Array,
+			text: String,
+			richtext: String,
+			media: mongoose.Schema.Types.Mixed
+		};
+
+		// Try widget type first, then basic type, default to Mixed
+		return widgetTypeMap[type] || basicTypeMap[type.toLowerCase()] || mongoose.Schema.Types.Mixed;
+	}
+
+	// Set up authentication models
+	setupAuthModels(): void {
 		try {
-			// Initialize base models without waiting for collections
-			const baseModels: Record<string, Model<Document>> = {};
-
-			// Mark collections as initialized to prevent circular dependency
-			this.collectionsInitialized = true;
-
-			// Return base models - collections will be added later as needed
-			return baseModels;
+			this.setupModel('auth_tokens', TokenSchema);
+			this.setupModel('auth_users', UserSchema);
+			this.setupModel('auth_sessions', SessionSchema);
+			logger.info('Authentication models set up successfully.');
 		} catch (error) {
-			logger.error('Failed to get collection models: ' + error.message);
-			return {};
+			logger.error('Failed to set up authentication models: ' + error.message);
+			throw Error('Failed to set up authentication models');
 		}
 	}
->>>>>>> 17301727
 
 	// Helper method to set up models if they don't already exist
 	private setupModel(name: string, schema: Schema) {
@@ -519,7 +442,6 @@
 		logger.debug('Media models set up successfully.');
 	}
 
-<<<<<<< HEAD
   // Set up widget models
   setupWidgetModels(): void {
     // This will ensure that the Widget model is created or reused
@@ -691,187 +613,11 @@
     }
   }
 
-  // Create a collection model
-  async createCollectionModel(collection: CollectionConfig): Promise<Model<Document>> {
-    if (!collection.name) {
-      throw new Error('Collection must have a name');
-    }
-=======
-	// Set up widget models
-	setupWidgetModels(): void {
-		// This will ensure that the Widget model is created or reused
-		if (!mongoose.models.Widget) {
-			mongoose.model('Widget', WidgetModel.schema);
-			logger.info('Widget model created.');
-		} else {
-			logger.info('Widget model already exists.');
-		}
-		logger.info('Widget models set up successfully.');
-	}
-
-	// Implementing findOne method
-	async findOne<T extends Document>(collection: string, query: FilterQuery<T>): Promise<T | null> {
-		try {
-			const model = mongoose.models[collection] as Model<T>;
-			if (!model) {
-				logger.error(`Collection ${collection} does not exist.`);
-				throw Error(`Collection ${collection} does not exist.`);
-			}
-			const result = await model.findOne(query).lean().exec();
-			return result as T | null; // Explicitly cast to T
-		} catch (error: unknown) {
-			logger.error(`Error in findOne for collection ${collection}:`, { error });
-			throw new Error(`Error in findOne for collection ${collection}`);
-		}
-	}
-
-	// Implementing findMany method
-	async findMany<T extends Document>(collection: string, query: FilterQuery<T>): Promise<T[]> {
-		const model = mongoose.models[collection] as Model<T>;
-		if (!model) {
-			logger.error(`findMany failed. Collection ${collection} does not exist.`);
-			throw Error(`findMany failed. Collection ${collection} does not exist.`);
-		}
-		const results = await model.find(query).lean().exec();
-		return results as T[]; // Explicitly cast to T[]
-	}
-
-	// Implementing insertOne method
-	async insertOne<T extends Document>(collection: string, doc: Partial<T>): Promise<T> {
-		const model = mongoose.models[collection] as Model<T>;
-		if (!model) {
-			logger.error(`insertOne failed. Collection ${collection} does not exist.`);
-			throw Error(`insertOne failed. Collection ${collection} does not exist.`);
-		}
-		try {
-			const result = await model.create(doc);
-			return result as T; // Explicitly cast to T
-		} catch (error) {
-			logger.error(`Error inserting document into ${collection}: ${error.message}`);
-			throw Error(`Error inserting document into ${collection}`);
-		}
-	}
-
-	// Implementing insertMany method
-	async insertMany<T extends Document>(collection: string, docs: Partial<T>[]): Promise<T[]> {
-		const model = mongoose.models[collection] as Model<T>;
-		if (!model) {
-			logger.error(`insertMany failed. Collection ${collection} does not exist.`);
-			throw Error(`insertMany failed. Collection ${collection} does not exist.`);
-		}
-		try {
-			const result = await model.insertMany(docs);
-			return result as T[];
-		} catch (error) {
-			logger.error(`Error inserting many documents into ${collection}: ${error.message}`);
-			throw Error(`Error inserting many documents into ${collection}`);
-		}
-	}
-
-	// Implementing updateOne method
-	async updateOne<T extends Document>(
-		collection: string,
-		query: FilterQuery<T>,
-		update: UpdateQuery<T>
-	): Promise<{
-		acknowledged: boolean;
-		modifiedCount: number;
-		upsertedId: mongoose.Types.ObjectId | null;
-		upsertedCount: number;
-		matchedCount: number;
-	}> {
-		const model = mongoose.models[collection] as Model<T>;
-		if (!model) {
-			logger.error(`updateOne failed. Collection ${collection} does not exist.`);
-			throw Error(`updateOne failed. Collection ${collection} does not exist.`);
-		}
-		try {
-			const result = await model.updateOne(query, update, { strict: false }); // strict: false for now to avoid schema errors
-			return result;
-		} catch (error) {
-			logger.error(`Error updating document in ${collection}: ${error.message}`);
-			throw Error(`Error updating document in ${collection}`);
-		}
-	}
-
-	// Implementing updateMany method
-	async updateMany<T extends Document>(
-		collection: string,
-		query: FilterQuery<T>,
-		update: UpdateQuery<T>
-	): Promise<{
-		acknowledged: boolean;
-		modifiedCount: number;
-		upsertedId: mongoose.Types.ObjectId | null;
-		upsertedCount: number;
-		matchedCount: number;
-	}> {
-		const model = mongoose.models[collection] as Model<T>;
-		if (!model) {
-			logger.error(`updateMany failed. Collection ${collection} does not exist.`);
-			throw Error(`updateMany failed. Collection ${collection} does not exist.`);
-		}
-		try {
-			const result = await model.updateMany(query, update).exec();
-			return result;
-		} catch (error) {
-			logger.error(`Error updating many documents in ${collection}: ${error.message}`);
-			throw Error(`Error updating many documents in ${collection}`);
-		}
-	}
-
-	// Implementing deleteOne method
-	async deleteOne<T extends Document>(collection: string, query: FilterQuery<T>): Promise<number> {
-		const model = mongoose.models[collection] as Model<T>;
-		if (!model) {
-			throw Error(`Collection ${collection} not found`);
-		}
-		try {
-			const result = await model.deleteOne(query).exec();
-			return result.deletedCount ?? 0;
-		} catch (error) {
-			logger.error(`Error deleting document from ${collection}: ${error.message}`);
-			throw Error(`Error deleting document from ${collection}`);
-		}
-	}
-
-	// Implementing deleteMany method
-	async deleteMany<T extends Document>(collection: string, query: FilterQuery<T>): Promise<number> {
-		const model = mongoose.models[collection] as Model<T>;
-		if (!model) {
-			throw Error(`Collection ${collection} not found`);
-		}
-		try {
-			const result = await model.deleteMany(query).exec();
-			return result.deletedCount ?? 0;
-		} catch (error) {
-			logger.error(`Error deleting many documents from ${collection}: ${error.message}`);
-			throw Error(`Error deleting many documents from ${collection}`);
-		}
-	}
-
-	// Implementing countDocuments method
-	async countDocuments<T extends Document>(collection: string, query?: FilterQuery<T>): Promise<number> {
-		const model = mongoose.models[collection] as Model<T>;
-		if (!model) {
-			logger.error(`countDocuments failed. Collection ${collection} does not exist.`);
-			throw Error(`countDocuments failed. Collection ${collection} does not exist.`);
-		}
-		try {
-			const count = await model.countDocuments(query).exec();
-			return count;
-		} catch (error) {
-			logger.error(`Error counting documents in ${collection}: ${error.message}`);
-			throw Error(`Error counting documents in ${collection}`);
-		}
-	}
-
 	// Create a collection model
-	async createCollectionModel(collection: CollectionConfig, collectionPath?: string): Promise<Model<Document>> {
+	async createCollectionModel(collection: CollectionConfig): Promise<Model<Document>> {
 		if (!collection.name) {
 			throw new Error('Collection must have a name');
 		}
->>>>>>> 17301727
 
 		// Generate a unique collection name that includes the path
 		const uniqueCollectionName = this.generateCollectionId(
@@ -879,35 +625,34 @@
 			collectionPath
 		);
 
-<<<<<<< HEAD
-    // Check if model already exists
-    if (mongoose.models[collectionName]) {
-      return mongoose.models[collectionName];
-    }
-
-    // Define base schema definition
-    const schemaDefinition: Record<string, mongoose.SchemaDefinitionProperty> = {
-      createdBy: {
-        type: String,
-        required: false
-      },
-      revisionsEnabled: {
-        type: Boolean,
-        required: false
-      },
-      translationStatus: {
-        type: mongoose.Schema.Types.Mixed,
-        default: {}
-      }
-    };
-
-    // Add fields from collection schema
-    if (collection.fields) {
-      for (const field of collection.fields) {
-        try {
-          let fieldConfig;
-          let widgetType;
-          let fieldKey;
+		// Check if model already exists
+		if (mongoose.models[collectionName]) {
+			return mongoose.models[collectionName];
+		}
+
+		// Define base schema definition
+		const schemaDefinition: Record<string, mongoose.SchemaDefinitionProperty> = {
+			createdBy: {
+				type: String,
+				required: false
+			},
+			revisionsEnabled: {
+				type: Boolean,
+				required: false
+			},
+			translationStatus: {
+				type: mongoose.Schema.Types.Mixed,
+				default: {}
+			}
+		};
+
+		// Add fields from collection schema
+		if (collection.fields) {
+			for (const field of collection.fields) {
+				try {
+					let fieldConfig;
+					let widgetType;
+					let fieldKey;
 
           if (typeof field === 'function') {
             // If field is a widget function, execute it to get config
@@ -922,64 +667,64 @@
             fieldKey = field.db_fieldName;
           }
 
-          // If db_fieldName is not provided, generate one from the label
-          if (!fieldKey && fieldConfig.label) {
-            fieldKey = fieldConfig.label.toLowerCase().replace(/\s+/g, '_');
-            logger.debug(`Generated db_fieldName '${fieldKey}' from label '${fieldConfig.label}'`);
-          }
-
-          if (!fieldKey) {
-            logger.warn(`Field in collection \x1b[34m${collectionName}\x1b[0m has no db_fieldName or label, skipping`);
-            continue;
-          }
-
-          const isRequired = fieldConfig?.required === true;
-          const isTranslated = fieldConfig?.translated === true;
-
-          // Map the widget type to a MongoDB type
-          const mongooseType = this.mapFieldType(widgetType);
-
-          // Create the field schema
-          let fieldSchema: mongoose.SchemaDefinitionProperty;
-
-          if (isTranslated) {
-            fieldSchema = {
-              type: Map,
-              of: mongooseType,
-              required: isRequired,
-              default: {}
-            };
-          } else {
-            fieldSchema = {
-              type: mongooseType,
-              required: isRequired
-            };
-          }
-
-          // Add any additional field configuration
-          if (widgetType === 'Relation' && fieldConfig.collection) {
-            fieldSchema.ref = fieldConfig.collection;
-          }
-
-          // Add the field to the schema
-          schemaDefinition[fieldKey] = fieldSchema;
-          logger.debug(`Added field ${fieldKey} with type ${widgetType} to collection ${collectionName}`);
-        } catch (error) {
-          logger.error(`Error processing field in collection ${collectionName}: ${error.message}`);
-        }
-      }
-    }
-
-    const schemaOptions = {
-      strict: collection.strict !== false,
-      timestamps: true,
-      collection: collectionName.toLowerCase()
-    };
-
-    // Create and return the model
-    const schema = new mongoose.Schema(schemaDefinition, schemaOptions);
-    return mongoose.model(collectionName, schema);
-  }
+					// If db_fieldName is not provided, generate one from the label
+					if (!fieldKey && fieldConfig.label) {
+						fieldKey = fieldConfig.label.toLowerCase().replace(/\s+/g, '_');
+						logger.debug(`Generated db_fieldName '${fieldKey}' from label '${fieldConfig.label}'`);
+					}
+
+					if (!fieldKey) {
+						logger.warn(`Field in collection \x1b[34m${collectionName}\x1b[0m has no db_fieldName or label, skipping`);
+						continue;
+					}
+
+					const isRequired = fieldConfig?.required === true;
+					const isTranslated = fieldConfig?.translated === true;
+
+					// Map the widget type to a MongoDB type
+					const mongooseType = this.mapFieldType(widgetType);
+
+					// Create the field schema
+					let fieldSchema: mongoose.SchemaDefinitionProperty;
+
+					if (isTranslated) {
+						fieldSchema = {
+							type: Map,
+							of: mongooseType,
+							required: isRequired,
+							default: {}
+						};
+					} else {
+						fieldSchema = {
+							type: mongooseType,
+							required: isRequired
+						};
+					}
+
+					// Add any additional field configuration
+					if (widgetType === 'Relation' && fieldConfig.collection) {
+						fieldSchema.ref = fieldConfig.collection;
+					}
+
+					// Add the field to the schema
+					schemaDefinition[fieldKey] = fieldSchema;
+					logger.debug(`Added field ${fieldKey} with type ${widgetType} to collection ${collectionName}`);
+				} catch (error) {
+					logger.error(`Error processing field in collection ${collectionName}: ${error.message}`);
+				}
+			}
+		}
+
+		const schemaOptions = {
+			strict: collection.strict !== false,
+			timestamps: true,
+			collection: collectionName.toLowerCase()
+		};
+
+		// Create and return the model
+		const schema = new mongoose.Schema(schemaDefinition, schemaOptions);
+		return mongoose.model(collectionName, schema);
+	}
 
   // Methods for Draft and Revision Management
 
@@ -1619,824 +1364,6 @@
 
   // Methods for Disconnecting
 
-  // Disconnect from MongoDB
-  async disconnect(): Promise<void> {
-    try {
-      await mongoose.disconnect();
-      logger.info('MongoDB adapter connection closed.');
-    } catch (error) {
-      logger.error(`Error disconnecting from MongoDB: ${error.message}`);
-      throw Error(`Error disconnecting from MongoDB`);
-    }
-  }
-}
-=======
-		// Check if model already exists
-		if (mongoose.models[uniqueCollectionName]) {
-			return mongoose.models[uniqueCollectionName];
-		}
-
-		logger.debug(`Creating collection model for \x1b[34m${uniqueCollectionName}\x1b[0m`);
-
-		// Define base schema definition
-		const schemaDefinition: Record<string, mongoose.SchemaDefinitionProperty> = {
-			createdBy: {
-				type: String,
-				required: false,
-				index: true
-			},
-			createdAt: {
-				type: Date,
-				default: Date.now,
-				index: { expireAfterSeconds: 0 }  // TTL index if needed
-			},
-			updatedAt: {
-				type: Date,
-				default: Date.now,
-				index: true
-			},
-			revisionsEnabled: {
-				type: Boolean,
-				required: false,
-				index: true
-			},
-			translationStatus: {
-				type: mongoose.Schema.Types.Mixed,
-				default: {},
-				index: { sparse: true }
-			},
-			status: {
-				type: String,
-				enum: ['draft', 'published', 'archived'],
-				default: 'draft',
-				index: true
-			}
-		};
-
-		// Compound index tracking
-		const compoundIndexes: any[] = [];
-
-		// Add fields from collection schema
-		if (collection.fields) {
-			for (const field of collection.fields) {
-				try {
-					let widgetType: string;
-					let fieldConfig: FieldConfig;
-					let fieldKey: string | undefined;
-
-					if (typeof field === 'function') {
-						// If field is a widget function, execute it to get config
-						const result = field({});
-						widgetType = result.widget.Name; // Get widget name from the widget object
-						fieldConfig = result; // The result contains all field properties
-						fieldKey = result.db_fieldName;
-					} else {
-						// If field is a direct configuration object
-						widgetType = field.type;
-						fieldConfig = field;
-						fieldKey = field.db_fieldName;
-					}
-
-					// If db_fieldName is not provided, generate one from the label
-					if (!fieldKey && fieldConfig.label) {
-						fieldKey = fieldConfig.label.toLowerCase().replace(/\s+/g, '_');
-					}
-
-					if (!fieldKey) {
-						logger.warn(`Field in collection \x1b[34m${uniqueCollectionName}\x1b[0m has no db_fieldName or label, skipping`);
-						continue;
-					}
-
-					const isRequired = fieldConfig?.required === true;
-					const isTranslated = fieldConfig?.translated === true;
-					const isSearchable = fieldConfig?.searchable === true;
-					const isUnique = fieldConfig?.unique === true;
-
-					// Get widget configuration
-					const widgets = getWidgets();
-					const widget = widgets[widgetType];
-
-					if (!widget) {
-						logger.warn(`Widget type ${widgetType} not found, using Mixed type`);
-					}
-
-					// Default to Mixed type for maximum flexibility with dynamic widgets
-					let mongooseType: mongoose.SchemaDefinitionProperty = mongoose.Schema.Types.Mixed;
-
-					// Special handling for relations
-					if (fieldConfig.collection) {
-						mongooseType = mongoose.Schema.Types.ObjectId;
-						compoundIndexes.push({ [fieldKey]: 1 });
-					}
-
-					let fieldSchema: mongoose.SchemaDefinitionProperty = {
-						type: isTranslated ? Map : mongooseType,
-						required: isRequired,
-						index: isSearchable ? { sparse: true } : undefined,
-						unique: isUnique
-					};
-
-					if (fieldConfig.collection) {
-						fieldSchema = {
-							...fieldSchema,
-							type: mongoose.Schema.Types.ObjectId,
-							ref: fieldConfig.collection,
-							index: true
-						};
-					}
-
-					// Add any widget-specific validation if needed
-					if (fieldConfig.validate) {
-						fieldSchema.validate = fieldConfig.validate;
-					}
-
-					// Add the field to the schema
-					schemaDefinition[fieldKey] = fieldSchema;
-				} catch (error) {
-					logger.error(`Error processing field in collection ${uniqueCollectionName}: ${error.message}`);
-				}
-			}
-		}
-
-		// Optimized schema options
-		const schemaOptions: mongoose.SchemaOptions = {
-			strict: collection.strict !== false,
-			timestamps: {
-				createdAt: 'createdAt',
-				updatedAt: 'updatedAt'
-			},
-			collection: uniqueCollectionName.toLowerCase(),
-			autoIndex: true,  // Enable auto-indexing in production
-			minimize: false,  // Store empty objects
-			toJSON: {
-				virtuals: true,
-				getters: true
-			},
-			toObject: {
-				virtuals: true,
-				getters: true
-			},
-			id: false,  // Disable virtual id getter
-			versionKey: false  // Disable version key
-		};
-
-		// Create schema
-		const schema = new mongoose.Schema(schemaDefinition, schemaOptions);
-
-		// Add compound indexes
-		schema.index({ createdAt: -1 });  // Sort by most recent first
-		schema.index({ status: 1, createdAt: -1 });  // Common query pattern
-
-		// Add any collection-specific compound indexes
-		compoundIndexes.forEach(index => {
-			schema.index(index);
-		});
-
-		// Performance optimization: create indexes in background
-		schema.set('backgroundIndexing', true);
-
-		// Create and return the model
-		return mongoose.model(uniqueCollectionName, schema);
-	}
-
-	// Methods for Draft and Revision Management
-
-	// Create a new draft
-	async createDraft(content: Record<string, unknown>, collectionId: string, original_document_id: string, user_id: string): Promise<Draft> {
-		try {
-			const draft = new DraftModel({
-				originalDocumentId: this.convertId(original_document_id),
-				collectionId: this.convertId(collectionId),
-				content,
-				createdBy: this.convertId(user_id)
-			});
-			await draft.save();
-			logger.info(`Draft created successfully for document ID: ${original_document_id}`);
-			return draft.toObject() as Draft;
-		} catch (error) {
-			logger.error(`Error creating draft: ${error.message}`);
-			throw Error(`Error creating draft`);
-		}
-	}
-
-	// Update a draft
-	async updateDraft(draft_id: string, content: Record<string, unknown>): Promise<Draft> {
-		try {
-			const draft = await DraftModel.findById(draft_id);
-			if (!draft) throw Error('Draft not found');
-
-			// Update the draft content and timestamp
-			draft.content = content;
-			draft.updatedAt = new Date();
-			await draft.save();
-
-			logger.info(`Draft ${draft_id} updated successfully.`);
-
-			// Return the updated draft as a plain JavaScript object and cast it to Draft
-			return draft.toObject() as Draft;
-		} catch (error) {
-			logger.error(`Error updating draft: ${error.message}`);
-			throw Error(`Error updating draft`);
-		}
-	}
-
-	// Publish a draft
-	async publishDraft(draft_id: string): Promise<Draft> {
-		try {
-			const draft = await DraftModel.findById(draft_id);
-			if (!draft) throw Error('Draft not found');
-			draft.status = 'published';
-			await draft.save();
-
-			const revision = new RevisionModel({
-				collectionId: draft.collectionId,
-				documentId: draft.originalDocumentId,
-				content: draft.content,
-				createdBy: draft.createdBy
-			});
-			await revision.save();
-			logger.info(`Draft ${draft_id} published and revision created successfully.`);
-			return draft.toObject() as Draft;
-		} catch (error) {
-			logger.error(`Error publishing draft: ${error.message}`);
-			throw Error(`Error publishing draft`);
-		}
-	}
-
-	// Get drafts by user
-	async getDraftsByUser(user_id: string): Promise<Draft[]> {
-		try {
-			const drafts = await DraftModel.find({ createdBy: this.convertId(user_id) })
-
-				.exec();
-			logger.info(`Retrieved ${drafts.length} drafts for user ID: ${user_id}`);
-			return drafts;
-		} catch (error) {
-			logger.error(`Error retrieving drafts for user ${user_id}: ${error.message}`);
-			throw Error(`Error retrieving drafts for user ${user_id}`);
-		}
-	}
-
-	// Create a new revision
-	async createRevision(collectionId: string, documentId: string, userId: string, data: Record<string, unknown>): Promise<Revision> {
-		try {
-			const revision = new RevisionModel({
-				collectionId: this.convertId(collectionId),
-				documentId: this.convertId(documentId),
-				content: data,
-				createdBy: this.convertId(userId)
-			});
-			await revision.save();
-			logger.info(`Revision created successfully for document ID: ${documentId} in collection ID: ${collectionId}`);
-			return revision;
-		} catch (error) {
-			logger.error(`Error creating revision: ${error.message}`);
-			throw Error(`Error creating revision`);
-		}
-	}
-
-	// Get revisions for a document
-	async getRevisions(collectionId: string, documentId: string): Promise<Revision[]> {
-		try {
-			const revisions = await RevisionModel.find({
-				collectionId: this.convertId(collectionId),
-				documentId: this.convertId(documentId)
-			})
-				.sort({ createdAt: -1 })
-				.exec();
-
-			logger.info(`Revisions retrieved for document ID: ${documentId} in collection ID: ${collectionId}`);
-			return revisions;
-		} catch (error) {
-			logger.error(`Error retrieving revisions for document ID ${documentId} in collection ID ${collectionId}: ${error.message}`);
-			throw Error(`Failed to retrieve revisions`);
-		}
-	}
-
-	// Delete a specific revision
-	async deleteRevision(revisionId: string): Promise<void> {
-		try {
-			const result = await RevisionModel.deleteOne({ _id: revisionId });
-			if (result.deletedCount === 0) {
-				throw Error(`Revision not found with ID: ${revisionId}`);
-			}
-
-			logger.info(`Revision ${revisionId} deleted successfully.`);
-		} catch (error) {
-			logger.error(`Error deleting revision ${revisionId}: ${error.message}`);
-			throw Error(`Failed to delete revision`);
-		}
-	}
-
-	// Restore a specific revision to its original document
-	async restoreRevision(collectionId: string, revisionId: string): Promise<void> {
-		try {
-			// Fetch the revision with the correct typing
-			const revision = await RevisionModel.findOne({ _id: revisionId }).exec();
-
-			if (!revision) {
-				throw Error(`Revision not found with ID: ${revisionId}`);
-			}
-
-			// Destructure the necessary properties
-			const { documentId, content } = revision;
-
-			if (!documentId || !content) {
-				throw Error(`Revision ${revisionId} is missing required fields.`);
-			}
-
-			// Convert IDs to ObjectId if necessary
-			const documentObjectId = this.convertId(documentId);
-
-			// Update the original document with the revision content
-			const updateResult = await this.updateOne(collectionId, { _id: documentObjectId }, { $set: content });
-
-			// Check if the document was modified
-			if (updateResult.modifiedCount === 0) {
-				throw Error(`Failed to restore revision: Document not found or no changes applied.`);
-			}
-
-			logger.info(`Revision ${revisionId} restored successfully to document ID: ${documentId}`);
-		} catch (error) {
-			logger.error(`Error restoring revision ${revisionId}: ${error.message}`);
-			throw Error(`Failed to restore revision`);
-		}
-	}
-
-	// Methods for Widget Management
-
-	// Install a new widget
-	async installWidget(widgetData: { name: string; isActive?: boolean }): Promise<void> {
-		try {
-			const widget = new WidgetModel({
-				...widgetData,
-				isActive: widgetData.isActive ?? false,
-				createdAt: new Date(),
-				updatedAt: new Date()
-			});
-			await widget.save();
-			logger.info(`Widget ${widgetData.name} installed successfully.`);
-		} catch (error) {
-			logger.error(`Error installing widget: ${error.message}`);
-			throw Error(`Error installing widget`);
-		}
-	}
-
-	// Fetch all widgets
-	async getAllWidgets(): Promise<Widget[]> {
-		try {
-			const widgets = await WidgetModel.find().exec();
-			logger.info(`Fetched ${widgets.length} widgets.`);
-			return widgets;
-		} catch (error) {
-			logger.error(`Error fetching all widgets: ${error.message}`);
-			throw Error(`Error fetching all widgets`);
-		}
-	}
-
-	// Fetch active widgets
-	async getActiveWidgets(): Promise<string[]> {
-		try {
-			const widgets = await WidgetModel.find({ isActive: true }).lean().exec();
-			const activeWidgetNames = widgets.map((widget) => widget.name);
-			logger.info(`Fetched ${activeWidgetNames.length} active widgets.`);
-			return activeWidgetNames;
-		} catch (error) {
-			logger.error(`Error fetching active widgets: ${error.message}`);
-			throw Error(`Error fetching active widgets`);
-		}
-	}
-
-	// Activate a widget
-	async activateWidget(widgetName: string): Promise<void> {
-		try {
-			const result = await WidgetModel.updateOne({ name: widgetName }, { $set: { isActive: true, updatedAt: new Date() } }).exec();
-			if (result.modifiedCount === 0) {
-				throw Error(`Widget with name ${widgetName} not found or already active.`);
-			}
-			logger.info(`Widget ${widgetName} activated successfully.`);
-		} catch (error) {
-			logger.error(`Error activating widget: ${error.message}`);
-			throw Error(`Error activating widget`);
-		}
-	}
-
-	// Deactivate a widget
-	async deactivateWidget(widgetName: string): Promise<void> {
-		try {
-			const result = await WidgetModel.updateOne({ name: widgetName }, { $set: { isActive: false, updatedAt: new Date() } }).exec();
-			if (result.modifiedCount === 0) {
-				throw Error(`Widget with name ${widgetName} not found or already inactive.`);
-			}
-			logger.info(`Widget ${widgetName} deactivated successfully.`);
-		} catch (error) {
-			logger.error(`Error deactivating widget: ${error.message}`);
-			throw Error(`Error deactivating widget`);
-		}
-	}
-
-	// Update a widget
-	async updateWidget(widgetName: string, updateData: Partial<Widget>): Promise<void> {
-		try {
-			const result = await WidgetModel.updateOne({ name: widgetName }, { $set: { ...updateData, updatedAt: new Date() } }).exec();
-			if (result.modifiedCount === 0) {
-				throw Error(`Widget with name ${widgetName} not found or no changes applied.`);
-			}
-			logger.info(`Widget ${widgetName} updated successfully.`);
-		} catch (error) {
-			logger.error(`Error updating widget: ${error.message}`);
-			throw Error(`Error updating widget`);
-		}
-	}
-
-	// Methods for Theme Management
-
-	// Set the default theme
-	async setDefaultTheme(themeName: string): Promise<void> {
-		try {
-			// First, unset the current default theme
-			await ThemeModel.updateMany({}, { $set: { isDefault: false } });
-			// Then, set the new default theme
-			const result = await ThemeModel.updateOne({ name: themeName }, { $set: { isDefault: true } });
-
-			if (result.modifiedCount === 0) {
-				throw Error(`Theme with name ${themeName} not found.`);
-			}
-
-			logger.info(`Theme ${themeName} set as default successfully.`);
-		} catch (error) {
-			logger.error(`Error setting default theme: ${error.message}`);
-			throw Error(`Error setting default theme`);
-		}
-	}
-
-	// Fetch the default theme
-	async getDefaultTheme(): Promise<Theme | null> {
-		try {
-			logger.debug('Attempting to fetch the default theme from the database...');
-			let theme = await ThemeModel.findOne({ isDefault: true }).lean<Theme>().exec();
-
-			if (theme) {
-				logger.info(`Default theme found: ${theme.name}`);
-				return theme;
-			}
-
-			const count = await ThemeModel.countDocuments();
-			if (count === 0) {
-				logger.warn('Theme collection is empty. Inserting default theme.');
-				await this.storeThemes([DEFAULT_THEME]);
-				theme = await ThemeModel.findOne({ isDefault: true }).lean<Theme>().exec();
-			}
-
-			if (!theme) {
-				logger.warn('No default theme found in database. Using DEFAULT_THEME constant.');
-				return DEFAULT_THEME as Theme;
-			}
-
-			return theme;
-		} catch (error) {
-			logger.error(`Error fetching default theme: ${error.message}`);
-			throw Error(`Error fetching default theme`);
-		}
-	}
-
-	// Store themes in the database
-	async storeThemes(themes: Theme[]): Promise<void> {
-		try {
-			// If there's a default theme in the new themes, unset the current default
-			if (themes.some((theme) => theme.isDefault)) {
-				await ThemeModel.updateMany({}, { $set: { isDefault: false } });
-			}
-
-			await ThemeModel.insertMany(
-				themes.map((theme) => ({
-					_id: this.convertId(theme._id),
-					name: theme.name,
-					path: theme.path,
-					isDefault: theme.isDefault ?? false,
-					createdAt: theme.createdAt ?? new Date(),
-					updatedAt: theme.updatedAt ?? new Date()
-				})),
-				{ ordered: false }
-			); // Use ordered: false to ignore duplicates
-			logger.info(`Stored \x1b[34m${themes.length}\x1b[0m themes in the database.`);
-		} catch (error) {
-			logger.error(`Error storing themes: ${error.message}`);
-			throw Error(`Error storing themes`);
-		}
-	}
-
-	// Fetch all themes
-	async getAllThemes(): Promise<Theme[]> {
-		try {
-			const themes = await ThemeModel.find().exec();
-			logger.info(`Fetched \x1b[34m${themes.length}\x1b[0m themes.`);
-			return themes;
-		} catch (error) {
-			logger.error(`Error fetching all themes: ${error.message}`);
-			throw Error(`Error fetching all themes`);
-		}
-	}
-
-	// Methods for System Preferences Management
-
-	// Set user preferences
-	async setUserPreferences(userId: string, preferences: UserPreferences): Promise<void> {
-		logger.debug(`Setting user preferences for userId: \x1b[34m${user_id}\x1b[0m`);
-
-		try {
-			await SystemPreferencesModel.updateOne({ userId }, { $set: { preferences } }, { upsert: true }).exec();
-			logger.info(`User preferences set successfully for userId: \x1b[34m${user_id}\x1b[0m`);
-		} catch (error) {
-			logger.error(`Failed to set user preferences for user \x1b[34m${user_id}\x1b[0m: ${error.message}`);
-			throw Error(`Failed to set user preferences`);
-		}
-	}
-
-	//Retrieve system preferences for a user
-	async getSystemPreferences(user_id: string): Promise<UserPreferences | null> {
-		try {
-			const preferencesDoc = await SystemPreferencesModel.findOne({ userId: user_id }).exec();
-			if (preferencesDoc) {
-				logger.info(`Retrieved system preferences for userId: \x1b[34m${user_id}\x1b[0m `);
-				return preferencesDoc.preferences as UserPreferences;
-			}
-			logger.info(`No system preferences found for userId: \x1b[34m${user_id}\x1b[0m`);
-			return null;
-		} catch (error) {
-			logger.error(`Failed to retrieve system preferences for user \x1b[34m${user_id}\x1b[0m: ${error.message}`);
-			throw Error(`Failed to retrieve system preferences`);
-		}
-	}
-
-	// Update system preferences for a user
-	async updateSystemPreferences(user_id: string, screenSize: ScreenSize, preferences: WidgetPreference[]): Promise<void> {
-		try {
-			await SystemPreferencesModel.findOneAndUpdate({ userId: user_id }, { $set: { screenSize, preferences } }, { new: true, upsert: true }).exec();
-			logger.info(`System preferences updated for userId: \x1b[34m${user_id}\x1b[0m`);
-		} catch (error) {
-			logger.error(`Failed to update system preferences for user \x1b[34m${user_id}\x1b[0m: ${error.message}`);
-			throw Error(`Failed to update system preferences`);
-		}
-	}
-
-	// Clear system preferences for a user
-	async clearSystemPreferences(user_id: string): Promise<void> {
-		try {
-			const result = await SystemPreferencesModel.deleteOne({ userId: user_id }).exec();
-			if (result.deletedCount === 0) {
-				logger.warn(`No system preferences found to delete for userId: \x1b[34m${user_id}\x1b[0m`);
-			} else {
-				logger.info(`System preferences cleared for userId: \x1b[34m${user_id}\x1b[0m`);
-			}
-		} catch (error) {
-			logger.error(`Failed to clear system preferences for user \x1b[34m${user_id}\x1b[0m: ${error.message}`);
-			throw Error(`Failed to clear system preferences`);
-		}
-	}
-
-	// Methods for Virtual Folder Management
-
-	// Create a virtual folder in the database
-	async createVirtualFolder(folderData: { name: string; parent?: string; path: string }): Promise<Document> {
-		try {
-			const folder = new SystemVirtualFolderModel({
-				_id: this.generateId(),
-				name: folderData.name,
-				parent: folderData.parent ? this.convertId(folderData.parent) : null,
-				path: folderData.path
-			});
-			await folder.save();
-			logger.info(`Virtual folder '\x1b[34m${folderData.name}\x1b[0m' created successfully.`);
-			return folder;
-		} catch (error) {
-			logger.error(`Error creating virtual folder: ${error.message}`);
-			throw Error(`Error creating virtual folder`);
-		}
-	}
-
-	// Get all virtual folders
-	async getVirtualFolders(): Promise<Document[]> {
-		try {
-			const folders = await SystemVirtualFolderModel.find({}).exec();
-			logger.info(`Fetched \x1b[34m${folders.length}\x1b[0m virtual folders.`);
-			return folders;
-		} catch (error) {
-			logger.error(`Error fetching virtual folders: ${error.message}`);
-			throw Error(`Error fetching virtual folders`);
-		}
-	}
-
-	// Get contents of a virtual folder
-	async getVirtualFolderContents(folderId: string): Promise<Document[]> {
-		try {
-			const objectId = this.convertId(folderId);
-			const folder = await SystemVirtualFolderModel.findById(objectId);
-			if (!folder) throw Error('Folder not found');
-
-			const mediaTypes = ['media_images', 'media_documents', 'media_audio', 'media_videos'];
-			const mediaPromises = mediaTypes.map((type) => mongoose.model(type).find({ folderId: objectId }).lean());
-			const results = await Promise.all(mediaPromises);
-			logger.info(`Fetched contents for virtual folder ID: \x1b[34m${folderId}\x1b[0m`);
-			return results.flat();
-		} catch (error) {
-			logger.error(`Error fetching contents for virtual folder \x1b[34m${folderId}\x1b[0m: ${error.message}`);
-			throw Error(`Failed to fetch virtual folder contents`);
-		}
-	}
-
-	// Update a virtual folder
-	async updateVirtualFolder(folderId: string, updateData: VirtualFolderUpdateData): Promise<Document | null> {
-		try {
-			const updatePayload: VirtualFolderUpdateData & { updatedAt: Date } = {
-				...updateData,
-				updatedAt: new Date()
-			};
-
-			if (updateData.parent) {
-				updatePayload.parent = this.convertId(updateData.parent).toString();
-			}
-
-			const updatedFolder = await SystemVirtualFolderModel.findByIdAndUpdate(folderId, updatePayload, { new: true }).exec();
-
-			if (!updatedFolder) {
-				throw Error(`Virtual folder with ID \x1b[34m${folderId}\x1b[0m not found.`);
-			}
-
-			logger.info(`Virtual folder \x1b[34m${folderId}\x1b[0m updated successfully.`);
-			return updatedFolder;
-		} catch (error) {
-			logger.error(`Error updating virtual folder \x1b[34m${folderId}\x1b[0m: ${error.message}`);
-			throw Error(`Failed to update virtual folder`);
-		}
-	}
-
-	// Delete a virtual folder
-	async deleteVirtualFolder(folderId: string): Promise<boolean> {
-		try {
-			const result = await SystemVirtualFolderModel.findByIdAndDelete(this.convertId(folderId)).exec();
-			if (!result) {
-				logger.warn(`Virtual folder with ID \x1b[34m${folderId}\x1b[0m not found.`);
-				return false;
-			}
-
-			logger.info(`Virtual folder \x1b[34m${folderId}\x1b[0m deleted successfully.`);
-			return true;
-		} catch (error) {
-			logger.error(`Error deleting virtual folder \x1b[34m${folderId}\x1b[0m: ${error.message}`);
-			throw Error(`Failed to delete virtual folder`);
-		}
-	}
-
-	// Move media to a virtual folder
-	async moveMediaToFolder(mediaId: string, folderId: string): Promise<boolean> {
-		try {
-			const objectId = this.convertId(folderId);
-			const mediaTypes = ['media_images', 'media_documents', 'media_audio', 'media_videos'];
-			for (const type of mediaTypes) {
-				const result = await mongoose.model(type).findByIdAndUpdate(this.convertId(mediaId), { folderId: objectId }).exec();
-				if (result) {
-					logger.info(`Media \x1b[34m${mediaId}\x1b[0m moved to folder \x1b[34m${folderId}\x1b[0m successfully.`);
-					return true;
-				}
-			}
-			logger.warn(`Media \x1b[34m${mediaId}\x1b[0m not found in any media type collections.`);
-			return false;
-		} catch (error) {
-			logger.error(`Error moving media \x1b[34m${mediaId}\x1b[0m to folder \x1b[34m${folderId}\x1b[0m: ${error.message}`);
-			throw Error(`Failed to move media to folder`);
-		}
-	}
-
-	// Methods for Media Management
-
-	// Fetch all media
-	async getAllMedia(): Promise<MediaType[]> {
-		try {
-			const mediaTypes = ['media_images', 'media_documents', 'media_audio', 'media_videos', 'media_remote'];
-			const mediaPromises = mediaTypes.map((type) => this.findMany<Document & MediaBase>(type, {}));
-			const results = await Promise.all(mediaPromises);
-			const allMedia = results.flat().map((item) => ({
-				...item,
-				_id: item._id?.toString(), // Safe access using optional chaining
-				type: item.type || 'unknown' // Handle the type property
-			}));
-			logger.info(`Fetched all media, total count: \x1b[34m${allMedia.length}\x1b[0m`);
-			return allMedia as MediaType[];
-		} catch (error) {
-			logger.error(`Error fetching all media: ${error.message}`);
-			throw Error(`Error fetching all media`);
-		}
-	}
-
-	// Delete media
-	async deleteMedia(mediaId: string): Promise<boolean> {
-		try {
-			const mediaTypes = ['media_images', 'media_documents', 'media_audio', 'media_videos', 'media_remote'];
-			for (const type of mediaTypes) {
-				const result = await this.deleteOne(type, { _id: this.convertId(mediaId) });
-				if (result > 0) {
-					logger.info(`Media \x1b[34m${mediaId}\x1b[0m deleted successfully from ${type}.`);
-					return true;
-				}
-			}
-			logger.warn(`Media \x1b[34m${mediaId}\x1b[0m not found in any media type collections.`);
-			return false;
-		} catch (error) {
-			logger.error(`Error deleting media \x1b[34m${mediaId}\x1b[0m: ${error.message}`);
-			throw Error(`Error deleting media`);
-		}
-	}
-
-	// Fetch media in a specific folder
-	async getMediaInFolder(folder_id: string): Promise<MediaType[]> {
-		try {
-			const mediaTypes = ['media_images', 'media_documents', 'media_audio', 'media_videos'];
-			const objectId = this.convertId(folder_id);
-			const mediaPromises = mediaTypes.map((type) => mongoose.model(type).find({ folderId: objectId }).lean());
-			const results = await Promise.all(mediaPromises);
-			const mediaInFolder = results.flat();
-			logger.info(`Fetched \x1b[34m${mediaInFolder.length}\x1b[0m media items in folder ID: \x1b[34m${folder_id}\x1b[0m`);
-			return mediaInFolder;
-		} catch (error) {
-			logger.error(`Error fetching media in folder \x1b[34m${folder_id}\x1b[0m: ${error.message}`);
-			throw Error(`Failed to fetch media in folder`);
-		}
-	}
-
-	// Fetch the last five collections
-	async getLastFiveCollections(): Promise<Document[]> {
-		try {
-			const collectionTypes = Object.keys(mongoose.models);
-			const recentCollections: Document[] = [];
-
-			for (const collectionType of collectionTypes) {
-				const model = mongoose.models[collectionType];
-				if (model) {
-					const collections = await model.find().sort({ createdAt: -1 }).limit(5).lean().exec();
-					recentCollections.push(...collections);
-				}
-			}
-
-			return recentCollections.sort((a, b) => (b.createdAt?.getTime() ?? 0) - (a.createdAt?.getTime() ?? 0)).slice(0, 5);
-		} catch (error) {
-			logger.error(`Failed to fetch last five collections: ${error.message}`);
-			throw Error(`Failed to fetch last five collections`);
-		}
-	}
-
-	// Fetch logged-in users
-	async getLoggedInUsers(): Promise<Document[]> {
-		try {
-			const sessionModel = mongoose.models['auth_sessions'];
-			if (!sessionModel) {
-				throw Error('auth_sessions collection does not exist.');
-			}
-			const activeSessions = await sessionModel.find({ active: true }).lean().exec();
-			logger.info(`Fetched \x1b[34m${activeSessions.length}\x1b[0m active sessions.`);
-			return activeSessions;
-		} catch (error) {
-			logger.error(`Error fetching logged-in users: ${error.message}`);
-			throw Error(`Failed to fetch logged-in users`);
-		}
-	}
-
-	// Fetch CMS data
-	async getCMSData(): Promise<{
-		collections: number;
-		media: number;
-		users: number;
-		drafts: number;
-	}> {
-		// Implement your CMS data fetching logic here
-		// This is a placeholder and should be replaced with actual implementation
-		logger.debug('Fetching CMS data...');
-		return {};
-	}
-
-	// Fetch the last five media documents
-	async getLastFiveMedia(): Promise<MediaType[]> {
-		try {
-			const mediaSchemas = ['media_images', 'media_documents', 'media_audio', 'media_videos', 'media_remote'];
-			const recentMedia: MediaType[] = [];
-
-			for (const schemaName of mediaSchemas) {
-				const model = mongoose.models[schemaName];
-				if (model) {
-					const media = await model.find().sort({ createdAt: -1 }).limit(5).lean().exec();
-					recentMedia.push(...(media as MediaType[]));
-				}
-			}
-
-			return recentMedia.sort((a, b) => (b.createdAt?.getTime() ?? 0) - (a.createdAt?.getTime() ?? 0)).slice(0, 5);
-		} catch (error) {
-			logger.error(`Failed to fetch last five media documents: ${error.message}`);
-			throw Error(`Failed to fetch last five media documents`);
-		}
-	}
-
-	// Methods for Disconnecting
-
 	// Disconnect from MongoDB
 	async disconnect(): Promise<void> {
 		try {
@@ -2447,27 +1374,6 @@
 			throw Error(`Error disconnecting from MongoDB`);
 		}
 	}
-
-	generateCollectionId(collectionName: string, collectionPath?: string): string {
-		// Handle nested folder structure by incorporating full path
-		const normalizedName = collectionName
-			.toLowerCase()
-			.replace(/[^a-z0-9]/g, '_');  // Replace non-alphanumeric with underscores
-
-		// If a path is provided, incorporate it into the collection name
-		const pathComponent = collectionPath
-			? collectionPath
-				.toLowerCase()
-				.replace(/[/\\]/g, '_')  // Replace path separators with underscores
-				.replace(/[^a-z0-9]/g, '_')  // Replace non-alphanumeric with underscores
-			: '';
-
-		// Generate a unique identifier using MongoDB's ObjectId
-		const uuid = new mongoose.Types.ObjectId().toString().slice(-8);  // Last 8 characters of ObjectId
-
-		// Combine path, name, and UUID to ensure uniqueness
-		return `${pathComponent ? pathComponent + '_' : ''}${normalizedName}_${uuid}`;
-	}
 }
 
 type FieldConfig = {
@@ -2480,5 +1386,4 @@
     db_fieldName?: string;
     label?: string;
     required?: boolean;
-});
->>>>>>> 17301727
+});