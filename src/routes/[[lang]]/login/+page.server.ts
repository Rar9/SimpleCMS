import { fail, type Actions } from '@sveltejs/kit';
import { redirect } from '@sveltejs/kit';
import type { PageServerLoad } from './$types';
import { get } from 'svelte/store';

import { randomBytes } from 'crypto';

// lucia
import { LuciaError } from 'lucia-auth';
import { auth } from '$lib/server/lucia';
import { User } from '$lib/models/user-model';
import { SignUpToken } from '$lib/models/sign-up-token-model';

// typesafe-i18n
import LL from '$i18n/i18n-svelte';

import z from 'zod';

import { dev } from '$app/environment';
import { HOST_DEV, HOST_PROD } from '$env/static/private';

const checkUserExistsInDb = async () => {
	try {
		return Boolean(await User.count({}));
	} catch (err) {
		console.error(err);
		return false;
	}
};

export const load: PageServerLoad = async ({ locals }) => {
	const session = await locals.auth.validate(); // authRequest.validate()
	if (session) throw redirect(302, '/login');
	// check if firstUserExsits or not
	// model should be checked here else it won't works second time
	return { firstUserExists: await checkUserExistsInDb() };
};

const zod_obj: {
	username: z.ZodString;
	email: z.ZodString;
	password: z.ZodString;
	confirm_password: z.ZodString;
	token?: z.ZodString;
} = {
	username: z
		.string({ required_error: get(LL).LOGIN_ZOD_Username_string() })
		.regex(/^[a-zA-Z0-9@$!%*#]+$/, { message: get(LL).LOGIN_ZOD_Username_regex() })
		.min(2, { message: get(LL).LOGIN_ZOD_Username_min() })
		.max(24, { message: get(LL).LOGIN_ZOD_Username_max() })
		.trim(),
	email: z
		.string({ required_error: get(LL).LOGIN_ZOD_Email_string() })
		.email({ message: get(LL).LOGIN_ZOD_Email_email() }),
	password: z
		.string({ required_error: get(LL).LOGIN_ZOD_Password_string() })
		.regex(/^(?=.*[A-Za-z])(?=.*\d)(?=.*[@$!%*#?&])[A-Za-z\d@$!%*#?&]{8,}$/, {
			message: get(LL).LOGIN_ZOD_Password_regex()
		}),
	confirm_password: z
		.string({ required_error: get(LL).LOGIN_ZOD_Confirm_password_string() })
		.regex(/^(?=.*[A-Za-z])(?=.*\d)(?=.*[@$!%*#?&])[A-Za-z\d@$!%*#?&]{8,}$/, {
			message: get(LL).LOGIN_ZOD_Confirm_password_regex()
		}),
	token: z.string({ required_error: get(LL).LOGIN_ZOD_Token_string() }).min(1)
	// terms: z.boolean({ required_error: 'Confirm Terms' })
};

// zod validations on signIn
const signInSchema = z.object({
	email: z
		.string({ required_error: get(LL).LOGIN_ZOD_Email_string() })
		.email({ message: get(LL).LOGIN_ZOD_Email_email() })
		.transform((value) => value.toLowerCase()),
	password: z
		.string({ required_error: get(LL).LOGIN_ZOD_Password_string() })
		.regex(/^(?=.*[A-Za-z])(?=.*\d)(?=.*[@$!%*#?&])[A-Za-z\d@$!%*#?&]{8,}$/, {
			message: get(LL).LOGIN_ZOD_Password_regex()
		})
});

// zod validations on reset password
const resetPasswordSchema = z
	.object({
		password: z
			.string({ required_error: get(LL).LOGIN_ZOD_Password_string() })
			.regex(/^(?=.*[A-Za-z])(?=.*\d)(?=.*[@$!%*#?&])[A-Za-z\d@$!%*#?&]{8,}$/, {
				message: get(LL).LOGIN_ZOD_Password_regex()
			}),
		confirm_password: z
			.string({ required_error: get(LL).LOGIN_ZOD_Confirm_password_string() })
			.regex(/^(?=.*[A-Za-z])(?=.*\d)(?=.*[@$!%*#?&])[A-Za-z\d@$!%*#?&]{8,}$/, {
				message: get(LL).LOGIN_ZOD_Confirm_password_regex()
			}),
		token: z.string({ required_error: get(LL).LOGIN_ZOD_Token_string() }).min(1)
	})
	.superRefine(({ confirm_password, password }, ctx) => {
		if (confirm_password !== password) {
			ctx.addIssue({
				code: z.ZodIssueCode.custom,
				message: get(LL).LOGIN_ZOD_Password_match(),
				path: ['confirm_password']
			});
		}
	});

export const actions: Actions = {
	authUser: async ({ request, locals }) => {
		const form = await request.formData();
		const validationResult = signInSchema.safeParse(Object.fromEntries(form));
		if (!validationResult.success) {
			// Loop through the errors array and create a custom errors array
			const errors = validationResult.error.errors.map((error) => {
				return {
					field: error.path[0],
					message: error.message
				};
			});
			return fail(400, { error: true, errors });
		}

		const email = (form.get('email') as string)?.toLowerCase();
		const password = form.get('password');

		if (!email || !password || typeof email !== 'string' || typeof password !== 'string') {
			return fail(400, {
				error: true,
				errors: [
					{
						field: 'email',
						message: 'Invalid input'
					}
				]
			});
		}
		try {
			const key = await auth.useKey('email', email, password);
			const session = await auth.createSession(key.userId);
			await auth.updateUserAttributes(key.userId, { lastAccessAt: `${new Date()}` });
			locals.auth.setSession(session);
		} catch (error) {
			if (
				error instanceof LuciaError &&
				(error.message === 'AUTH_INVALID_KEY_ID' || error.message === 'AUTH_INVALID_PASSWORD')
			) {
				return fail(400, {
					error: true,
					errors: [
						{
							field: 'email',
							message: 'Incorrect email or password.'
						}
					]
				});
			}
			// database connection error
			return fail(500, {
				error: true,
				errors: [
					{
						field: 'email',
						message: 'Unknown error occurred'
					}
				]
			});
		}
	},

	createUser: async (event) => {
		const form = await event.request.formData();
		// remove token validation if user is not a first time user
		if (!(await checkUserExistsInDb())) {
			delete zod_obj.token;
		}
		// zod validations on signUp
		const signupSchema = z.object(zod_obj).superRefine(({ confirm_password, password }, ctx) => {
			if (confirm_password !== password) {
				ctx.addIssue({
					code: z.ZodIssueCode.custom,
					message: get(LL).LOGIN_ZOD_Password_match(),
					path: ['confirm_password']
				});
			}
		});
		const validationResult = signupSchema.safeParse(Object.fromEntries(form));

		if (!validationResult.success) {
			// Loop through the errors array and create a custom errors array
			const errors = validationResult.error.errors.map((error) => {
				return {
					field: error.path[0],
					message: error.message
				};
			});

			return fail(400, { error: true, errors });
		}
		const username = form.get('username');
		const email = (form.get('email') as string)?.toLowerCase();
		const password = form.get('password');
		const signUpToken = form.get('token');

		if (
			!username ||
			!email ||
			!password ||
			typeof username !== 'string' ||
			typeof email !== 'string' ||
			typeof password !== 'string'
		) {
			return fail(400, {
				error: true,
				errors: [
					{
						field: 'general',
						message: get(LL).LOGIN_ZOD_General_Error()
					}
				]
			});
		}

		try {
			// setup Admin user as first user
			const count = await User.count();
			if (count === 0) {
				const res = await auth.createUser({
					primaryKey: {
						providerId: 'email',
						providerUserId: email.toLowerCase(),
						password
					},
					attributes: {
						username,
						firstname: undefined,
						lastname: undefined,
						avatar: undefined,
						email: email.toLowerCase(),
						role: 'Admin',
						resetRequestedAt: undefined,
						resetToken: undefined,
						lastAccessAt: `${new Date()}`
					}
				});

				const session = await auth.createSession(res.userId);
<<<<<<< HEAD
				locals.auth.setSession(session);
=======
				event.locals.setSession(session);
>>>>>>> 89ac50f4

				return;
			}

			const existingUser = await User.findOne({ email: email });
			if (existingUser) {
				return fail(400, {
					error: true,
					errors: [
						{
							field: 'email',
							message: get(LL).LOGIN_ZOD_Email_Error_inUse()
						}
					]
				});
			}

			const token = await SignUpToken.findOne({ email: email, resetToken: signUpToken });
			if (!token) {
				return fail(400, {
					error: true,
					errors: [
						{
							field: 'token',
							message: get(LL).LOGIN_ZOD_Token_Error()
						}
					]
				});
			}

			if (token.expiresAt < new Date()) {
				// delete the token
				await SignUpToken.deleteOne({ _id: token._id });

				return fail(400, {
					error: true,
					errors: [
						{
							field: 'token',
							message: get(LL).LOGIN_ZOD_Token_Expired()
						}
					]
				});
			}

			const res = await auth.createUser({
				primaryKey: {
					providerId: 'email',
					providerUserId: email.toLowerCase(),
					password
				},
				attributes: {
					username,
					firstname: undefined,
					lastname: undefined,
					avatar: undefined,
					email: email.toLowerCase(),
					role: token.role,
					resetRequestedAt: undefined,
					resetToken: token.resetToken,
					lastAccessAt: `${new Date()}`
				}
			});

			// delete the token
			await SignUpToken.deleteOne({ _id: token._id });

			const session = await auth.createSession(res.userId);
<<<<<<< HEAD
			locals.auth.setSession(session);
=======
			await event.fetch('/api/sendMail', {
				method: 'POST',
				headers: {
					'Content-Type': 'application/json'
				},
				body: JSON.stringify({
					email: email,
					subject: 'New user registration',
					message: 'New user registration',
					templateName: 'Welcome',
					props: {
						username: username,
						email: email
						//token: registrationToken
						// role: role,
						// resetLink: link,
						//expires_at: epoch_expires_at
					}
				})
			});
			event.locals.setSession(session);
>>>>>>> 89ac50f4
		} catch (error) {
			console.log(error);
			if (
				((error as any)?.code === 'P2002' && (error as any)?.message?.includes('email')) ||
				(error instanceof LuciaError && error.message === 'AUTH_DUPLICATE_KEY_ID')
			) {
				return fail(400, {
					error: true,
					errors: [
						{
							field: 'email',
							message: get(LL).LOGIN_ZOD_Email_Error_inUse()
						}
					]
				});
			}
			return fail(400, {
				error: true,
				errors: [
					{
						field: 'general',
						message: get(LL).LOGIN_ZOD_General_Unkown()
					}
				]
			});
		}
	},

	forgotPassword: async (event) => {
		const form = await event.request.formData();
		const email = (form.get('forgottonemail') as string)?.toLowerCase();

		if (!email || typeof email !== 'string') {
			return fail(400, {
				type: 'SIGN_UP_ERROR' as const,
				message: get(LL).LOGIN_ZOD_General_Error()
			});
		}

		const user = await User.findOne({ email: email });
		if (!user) {
			return fail(400, {
				error: true,
				errors: [
					{
						field: 'forgottonemail',
						message: get(LL).LOGIN_ZOD_Forgotton_Error()
					}
				]
			});
		}

		const forgotPasswordToken = randomBytes(16).toString('base64');
		// 2 hrs expiry time
		const epoch_expires_at = new Date().getTime() + 2 * 60 * 60 * 1000;

		// take site host from .env and generate a password-reset link
		const link = `${dev ? HOST_DEV : HOST_PROD}/login?token=${encodeURIComponent(
			forgotPasswordToken
		)}`;

		const html = get(LL).LOGIN_ZOD_Forgotton_email({
			token: `${forgotPasswordToken}`,
			link: `${link}`
		});

		try {
			await event.fetch('/api/sendMail', {
				method: 'POST',
				headers: {
					'Content-Type': 'application/json'
				},
				body: JSON.stringify({
					email: email,
					subject: 'Forgot password needs translation',
					message: 'Forgot password needs translation',
					templateName: 'ForgotPassword',
					props: {
						//username: username,
						email: email,
						token: forgotPasswordToken,
						// role: role,
						resetLink: link,
						expires_at: epoch_expires_at
					}
				})
			});
			await User.findOneAndUpdate(
				{ email: email },
				{
					resetRequestedAt: new Date(),
					resetToken: forgotPasswordToken,
					expiresAt: epoch_expires_at
				}
			);
		} catch (err) {
			console.error({ sendMailError: err });
			return fail(400, {
				error: true,
				errors: [
					{
						field: 'email',
						message: get(LL).LOGIN_ZOD_Email_Error_send()
					}
				]
			});
		}
	},

	resetPassword: async (event) => {
		const form = await event.request.formData();
		const validationResult = resetPasswordSchema.safeParse(Object.fromEntries(form));
		if (!validationResult.success) {
			// Loop through the errors array and create a custom errors array
			const errors = validationResult.error.errors.map((error) => {
				return {
					field: error.path[0],
					message: error.message
				};
			});

			return fail(400, { error: true, errors });
		}

		const password = form.get('password');
		if (password === null) {
			// Handle the error here
			console.log('Password is null');
			return;
		}
		const token = form.get('token');

		const user = await User.findOne({ resetToken: token });

		if (user.expiresAt < new Date()) {
			// delete the token
			user.resetToken = '';
			await user.save();
			return fail(400, {
				error: true,
				errors: [
					{
						field: 'token',
						message: get(LL).LOGIN_ZOD_Token_Expired()
					}
				]
			});
		}

		// reset password
<<<<<<< HEAD
		if (typeof password === 'string') {
			await auth.updateKeyPassword('email', user.email, password);
		}
=======
		await auth.updateKeyPassword('email', user.email, password);
		await event.fetch('/api/sendMail', {
			method: 'POST',
			headers: {
				'Content-Type': 'application/json'
			},
			body: JSON.stringify({
				email: user.email,
				subject: 'Password Changed',
				message: 'Password Changed',
				templateName: 'UpdatedPassword',
				props: {
					username: user.username,
					email: user.email
					//token: registrationToken
					// role: role,
					// resetLink: link,
					//expires_at: epoch_expires_at
				}
			})
		});
>>>>>>> 89ac50f4

		// delete the token
		user.resetToken = '';
		await user.save();
	}
};<|MERGE_RESOLUTION|>--- conflicted
+++ resolved
@@ -243,11 +243,7 @@
 				});
 
 				const session = await auth.createSession(res.userId);
-<<<<<<< HEAD
-				locals.auth.setSession(session);
-=======
 				event.locals.setSession(session);
->>>>>>> 89ac50f4
 
 				return;
 			}
@@ -316,9 +312,6 @@
 			await SignUpToken.deleteOne({ _id: token._id });
 
 			const session = await auth.createSession(res.userId);
-<<<<<<< HEAD
-			locals.auth.setSession(session);
-=======
 			await event.fetch('/api/sendMail', {
 				method: 'POST',
 				headers: {
@@ -340,7 +333,6 @@
 				})
 			});
 			event.locals.setSession(session);
->>>>>>> 89ac50f4
 		} catch (error) {
 			console.log(error);
 			if (
@@ -491,11 +483,6 @@
 		}
 
 		// reset password
-<<<<<<< HEAD
-		if (typeof password === 'string') {
-			await auth.updateKeyPassword('email', user.email, password);
-		}
-=======
 		await auth.updateKeyPassword('email', user.email, password);
 		await event.fetch('/api/sendMail', {
 			method: 'POST',
@@ -517,7 +504,6 @@
 				}
 			})
 		});
->>>>>>> 89ac50f4
 
 		// delete the token
 		user.resetToken = '';
