import { fail, type Actions } from '@sveltejs/kit';
import { redirect } from '@sveltejs/kit';
import type { PageServerLoad } from './$types';
import { get } from 'svelte/store';

// Nodemailer
import { sendMail } from '../../emails/welcome/+server';
import { randomBytes } from 'crypto';

// lucia
import { LuciaError } from 'lucia-auth';
import { auth } from '$lib/server/lucia';
import { User } from '$lib/models/user-model';
import { SignUpToken } from '$lib/models/sign-up-token-model';

// typesafe-i18n
import LL from '$i18n/i18n-svelte';

import z from 'zod';

import { dev } from '$app/environment';
import { HOST_DEV, HOST_PROD } from '$env/static/private';

const checkUserExistsInDb = async () => {
	try {
		return Boolean(await User.count({}));
	} catch (err) {
		console.error(err);
		return false;
	}
};

export const load: PageServerLoad = async ({ locals }) => {
	const session = await locals.auth.validate(); // authRequest.validate()
	if (session) throw redirect(302, '/login');
	// check if firstUserExsits or not
	// model should be checked here else it won't works second time
	return { firstUserExists: await checkUserExistsInDb() };
};

const zod_obj: {
	username: z.ZodString;
	email: z.ZodString;
	password: z.ZodString;
	confirm_password: z.ZodString;
	token?: z.ZodString;
} = {
	username: z
		.string({ required_error: get(LL).LOGIN_ZOD_Username_string() })
		.regex(/^[a-zA-Z0-9@$!%*#]+$/, { message: get(LL).LOGIN_ZOD_Username_regex() })
		.min(2, { message: get(LL).LOGIN_ZOD_Username_min() })
		.max(24, { message: get(LL).LOGIN_ZOD_Username_max() })
		.trim(),
	email: z
		.string({ required_error: get(LL).LOGIN_ZOD_Email_string() })
		.email({ message: get(LL).LOGIN_ZOD_Email_email() }),
	password: z
		.string({ required_error: get(LL).LOGIN_ZOD_Password_string() })
		.regex(/^(?=.*[A-Za-z])(?=.*\d)(?=.*[@$!%*#?&])[A-Za-z\d@$!%*#?&]{8,}$/, {
			message: get(LL).LOGIN_ZOD_Password_regex()
		}),
	confirm_password: z
		.string({ required_error: get(LL).LOGIN_ZOD_Confirm_password_string() })
		.regex(/^(?=.*[A-Za-z])(?=.*\d)(?=.*[@$!%*#?&])[A-Za-z\d@$!%*#?&]{8,}$/, {
			message: get(LL).LOGIN_ZOD_Confirm_password_regex()
		}),
	token: z.string({ required_error: get(LL).LOGIN_ZOD_Token_string() }).min(1)
	// terms: z.boolean({ required_error: 'Confirm Terms' })
};

// zod validations on signIn
const signInSchema = z.object({
	email: z
		.string({ required_error: get(LL).LOGIN_ZOD_Email_string() })
		.email({ message: get(LL).LOGIN_ZOD_Email_email() })
		.transform((value) => value.toLowerCase()),
	password: z
		.string({ required_error: get(LL).LOGIN_ZOD_Password_string() })
		.regex(/^(?=.*[A-Za-z])(?=.*\d)(?=.*[@$!%*#?&])[A-Za-z\d@$!%*#?&]{8,}$/, {
			message: get(LL).LOGIN_ZOD_Password_regex()
		})
});

// zod validations on reset password
const resetPasswordSchema = z
	.object({
		password: z
			.string({ required_error: get(LL).LOGIN_ZOD_Password_string() })
			.regex(/^(?=.*[A-Za-z])(?=.*\d)(?=.*[@$!%*#?&])[A-Za-z\d@$!%*#?&]{8,}$/, {
				message: get(LL).LOGIN_ZOD_Password_regex()
			}),
		confirm_password: z
			.string({ required_error: get(LL).LOGIN_ZOD_Confirm_password_string() })
			.regex(/^(?=.*[A-Za-z])(?=.*\d)(?=.*[@$!%*#?&])[A-Za-z\d@$!%*#?&]{8,}$/, {
				message: get(LL).LOGIN_ZOD_Confirm_password_regex()
			}),
		token: z.string({ required_error: get(LL).LOGIN_ZOD_Token_string() }).min(1)
	})
	.superRefine(({ confirm_password, password }, ctx) => {
		if (confirm_password !== password) {
			ctx.addIssue({
				code: z.ZodIssueCode.custom,
				message: get(LL).LOGIN_ZOD_Password_match(),
				path: ['confirm_password']
			});
		}
	});

export const actions: Actions = {
	authUser: async ({ request, locals }) => {
		const form = await request.formData();
		const validationResult = signInSchema.safeParse(Object.fromEntries(form));
		if (!validationResult.success) {
			// Loop through the errors array and create a custom errors array
			const errors = validationResult.error.errors.map((error) => {
				return {
					field: error.path[0],
					message: error.message
				};
			});
			return fail(400, { error: true, errors });
		}

<<<<<<< HEAD
		//const email = form.get('email').toLowerCase();
		const email = form.get('email');
=======
		const email = (form.get('email') as string)?.toLowerCase();
>>>>>>> e2cec411
		const password = form.get('password');

		if (!email || !password || typeof email !== 'string' || typeof password !== 'string') {
			return fail(400, {
				error: true,
				errors: [
					{
						field: 'email',
						message: 'Invalid input'
					}
				]
			});
		}
		try {
			const key = await auth.useKey('email', email, password);
			const session = await auth.createSession(key.userId);
			await auth.updateUserAttributes(key.userId, { lastAccessAt: `${new Date()}` });
			locals.auth.setSession(session);
		} catch (error) {
			if (
				error instanceof LuciaError &&
				(error.message === 'AUTH_INVALID_KEY_ID' || error.message === 'AUTH_INVALID_PASSWORD')
			) {
				return fail(400, {
					error: true,
					errors: [
						{
							field: 'email',
							message: 'Incorrect email or password.'
						}
					]
				});
			}
			// database connection error
			return fail(500, {
				error: true,
				errors: [
					{
						field: 'email',
						message: 'Unknown error occurred'
					}
				]
			});
		}
	},

	createUser: async ({ request, locals }) => {
		const form = await request.formData();
		// remove token validation if user is not a first time user
		if (!(await checkUserExistsInDb())) {
			delete zod_obj.token;
		}
		// zod validations on signUp
		const signupSchema = z.object(zod_obj).superRefine(({ confirm_password, password }, ctx) => {
			if (confirm_password !== password) {
				ctx.addIssue({
					code: z.ZodIssueCode.custom,
					message: get(LL).LOGIN_ZOD_Password_match(),
					path: ['confirm_password']
				});
			}
		});
		const validationResult = signupSchema.safeParse(Object.fromEntries(form));
		if (!validationResult.success) {
			// Loop through the errors array and create a custom errors array
			const errors = validationResult.error.errors.map((error) => {
				return {
					field: error.path[0],
					message: error.message
				};
			});

			return fail(400, { error: true, errors });
		}
		const username = form.get('username');
		const email = (form.get('email') as string)?.toLowerCase();
		const password = form.get('password');
		const signUpToken = form.get('token');

		if (
			!username ||
			!email ||
			!password ||
			typeof username !== 'string' ||
			typeof email !== 'string' ||
			typeof password !== 'string'
		) {
			return fail(400, {
				error: true,
				errors: [
					{
						field: 'general',
						message: get(LL).LOGIN_ZOD_General_Error()
					}
				]
			});
		}

		try {
			const count = await User.count();
			if (count === 0) {
				const res = await auth.createUser({
					primaryKey: {
						providerId: 'email',
						providerUserId: email.toLowerCase(),
						password
					},
					attributes: {
						username,
						firstname: undefined,
						lastname: undefined,
						avatar: undefined,
						email: email.toLowerCase(),
						role: 'Admin',
						resetRequestedAt: undefined,
						resetToken: undefined,
						lastAccessAt: `${new Date()}`
					}
				});

				const session = await auth.createSession(res.userId);
				locals.auth.setSession(session);

				return;
			}

			const existingUser = await User.findOne({ email: email });
			if (existingUser) {
				return fail(400, {
					error: true,
					errors: [
						{
							field: 'email',
							message: get(LL).LOGIN_ZOD_Email_Error_inUse()
						}
					]
				});
			}

			const token = await SignUpToken.findOne({ email: email, resetToken: signUpToken });
			if (!token) {
				return fail(400, {
					error: true,
					errors: [
						{
							field: 'token',
							message: get(LL).LOGIN_ZOD_Token_Error()
						}
					]
				});
			}

			if (token.expiresAt < new Date()) {
				// delete the token
				await SignUpToken.deleteOne({ _id: token._id });

				return fail(400, {
					error: true,
					errors: [
						{
							field: 'token',
							message: get(LL).LOGIN_ZOD_Token_Expired()
						}
					]
				});
			}

			const res = await auth.createUser({
				primaryKey: {
					providerId: 'email',
					providerUserId: email.toLowerCase(),
					password
				},
				attributes: {
					username,
					firstname: undefined,
					lastname: undefined,
					avatar: undefined,
					email: email.toLowerCase(),
					role: token.role,
					resetRequestedAt: undefined,
					resetToken: token.resetToken,
					lastAccessAt: `${new Date()}`
				}
			});

			// delete the token
			await SignUpToken.deleteOne({ _id: token._id });

			const session = await auth.createSession(res.userId);
			locals.auth.setSession(session);
		} catch (error) {
			console.log(error);
			if (
				((error as any)?.code === 'P2002' && (error as any)?.message?.includes('email')) ||
				(error instanceof LuciaError && error.message === 'AUTH_DUPLICATE_KEY_ID')
			) {
				return fail(400, {
					error: true,
					errors: [
						{
							field: 'email',
							message: get(LL).LOGIN_ZOD_Email_Error_inUse()
						}
					]
				});
			}
			return fail(400, {
				error: true,
				errors: [
					{
						field: 'general',
						message: get(LL).LOGIN_ZOD_General_Unkown()
					}
				]
			});
		}
	},

	forgotPassword: async (event) => {
		const form = await event.request.formData();
		const email = (form.get('forgottonemail') as string)?.toLowerCase();

		if (!email || typeof email !== 'string') {
			return fail(400, {
				type: 'SIGN_UP_ERROR' as const,
				message: get(LL).LOGIN_ZOD_General_Error()
			});
		}

		const user = await User.findOne({ email: email });
		if (!user) {
			return fail(400, {
				error: true,
				errors: [
					{
						field: 'forgottonemail',
						message: get(LL).LOGIN_ZOD_Forgotton_Error()
					}
				]
			});
		}

		const forgotPasswordToken = randomBytes(16).toString('base64');
		// 2 hrs expiry time
		const epoch_expires_at = new Date().getTime() + 2 * 60 * 60 * 1000;

		// take site host from .env and generate a password-reset link
		const link = `${dev ? HOST_DEV : HOST_PROD}/login?token=${encodeURIComponent(
			forgotPasswordToken
		)}`;

		const html = get(LL).LOGIN_ZOD_Forgotton_email({
			token: `${forgotPasswordToken}`,
			link: `${link}`
		});

		try {
			// await sendMail(email, 'Forgot password', forgotPasswordToken, html);
			await event.fetch('/api/sendMail', {
				method: 'POST',
				headers: {
					'Content-Type': 'application/json'
				},
				body: JSON.stringify({
					email: email,
					subject: 'Forgot password',
					message: 'Forgot password',
					templateName: 'ForgotPassword',
					props: {
						name: 'Svelte',
						username: 'svelteuser',
						email: 'svelte@example.com',
						token: forgotPasswordToken,
						role: 'admin',
						resetLink: link
					}
				})
			});
			await User.findOneAndUpdate(
				{ email: email },
				{
					resetRequestedAt: new Date(),
					resetToken: forgotPasswordToken,
					expiresAt: epoch_expires_at
				}
			);
		} catch (err) {
			console.error({ sendMailError: err });
			return fail(400, {
				error: true,
				errors: [
					{
						field: 'email',
						message: get(LL).LOGIN_ZOD_Email_Error_send()
					}
				]
			});
		}
	},

	resetPassword: async ({ request }) => {
		const form = await request.formData();
		const validationResult = resetPasswordSchema.safeParse(Object.fromEntries(form));
		if (!validationResult.success) {
			// Loop through the errors array and create a custom errors array
			const errors = validationResult.error.errors.map((error) => {
				return {
					field: error.path[0],
					message: error.message
				};
			});

			return fail(400, { error: true, errors });
		}

		const password = form.get('password');
		if (password === null) {
			// Handle the error here
			console.log('Password is null');
			return;
		}
		const token = form.get('token');

		const user = await User.findOne({ resetToken: token });

		if (user.expiresAt < new Date()) {
			// delete the token
			user.resetToken = '';
			await user.save();
			return fail(400, {
				error: true,
				errors: [
					{
						field: 'token',
						message: get(LL).LOGIN_ZOD_Token_Expired()
					}
				]
			});
		}

		// reset password
		if (typeof password === 'string') {
			await auth.updateKeyPassword('email', user.email, password);
		}

		// delete the token
		user.resetToken = '';
		await user.save();
	}
};<|MERGE_RESOLUTION|>--- conflicted
+++ resolved
@@ -121,12 +121,7 @@
 			return fail(400, { error: true, errors });
 		}
 
-<<<<<<< HEAD
-		//const email = form.get('email').toLowerCase();
-		const email = form.get('email');
-=======
 		const email = (form.get('email') as string)?.toLowerCase();
->>>>>>> e2cec411
 		const password = form.get('password');
 
 		if (!email || !password || typeof email !== 'string' || typeof password !== 'string') {
