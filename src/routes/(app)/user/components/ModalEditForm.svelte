--- conflicted
+++ resolved
@@ -32,12 +32,7 @@
 	import PermissionGuard from '@components/PermissionGuard.svelte';
 
 	import type { PermissionConfig } from '@src/auth/permissionCheck';
-<<<<<<< HEAD
-	
-	import { PermissionAction } from "@root/config/permissionTypes";
-=======
 	import { PermissionAction } from '@src/auth/permissionTypes';
->>>>>>> 892b0010
 
 	// Define permissions for different contexts
 	const modaleEditFormConfig: PermissionConfig = {
