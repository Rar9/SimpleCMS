--- conflicted
+++ resolved
@@ -14,11 +14,7 @@
 import { zod } from 'sveltekit-superforms/adapters';
 
 // Logger
-<<<<<<< HEAD
-import {logger} from '@src/utils/logger';
-=======
 import { logger } from '@src/utils/logger';
->>>>>>> 4f547780
 
 // Import saveAvatarImage from utils/media
 import { saveAvatarImage } from '@src/utils/media';
