<!--
@file src/routes/(app)/config/assessManagement/Permissions.svelte
@description This component manages permissions in the access management system. It provides functionality to:
- Display existing permissions
- Search and filter permissions
- Modify permission settings, including role assignments
- Bulk delete selected permissions
- Handle advanced permission conditions
-->

<script lang="ts">
	import { onMount } from 'svelte';

	// Stores
	import { writable } from 'svelte/store';
	import { page } from '$app/stores';

	// Auth
	import { authAdapter, initializationPromise } from '@src/databases/db';
	import type { Permission, Role } from '@src/auth/types';

	// Components
	import Loading from '@components/Loading.svelte';
	import { PermissionType } from '@root/config/permissions';
	import { getToastStore } from '@skeletonlabs/skeleton';
	const toastStore = getToastStore();

	// Define writable stores
	const permissionsList = writable<Permission[]>([]);
	const modifiedPermissions = writable<Set<string>>(new Set());
	let searchTerm = '';
	const roles = writable<Role[]>([]);
	const isLoading = writable(true);
	const error = writable<string | null>(null);

	// Reactive statements for filtered permissions and current user ID
	$: filteredPermissions = $permissionsList.filter((permission) => permission._id?.toLowerCase().includes(searchTerm.toLowerCase()) ?? false);
	$: groups = getGroups(filteredPermissions);
	$: currentUserId = $page.data.user?._id || '';

	const getGroups = (filteredPermissions) => {
		const groups = [];
		Array.isArray(filteredPermissions) &&
			filteredPermissions.map((cur) => {
				let group;
				if (cur.type === PermissionType.COLLECTION) {
					group = cur._id.split(':')[0];
				} else if (cur.type === PermissionType.USER) {
					group = 'User Management';
				} else if (cur.type === PermissionType.CONFIGURATION) {
					group = 'Configuration';
				}
				if (!groups.includes(group)) {
					groups.push(group);
				}
			});
		return groups;
	};

	const filterGroups = (permissions, group) => {
		if (group === 'User Management') {
			return permissions.filter((cur) => cur.type === PermissionType.USER);
		} else if (group === 'Configuration') {
			return permissions.filter((cur) => cur.type === PermissionType.CONFIGURATION);
		} else {
			return permissions.filter((cur) => cur._id.split(':')[0] === group);
		}
	};

	// Load data on component mount
	onMount(async () => {
		try {
			await loadRoles();
			await loadPermissions();
		} catch (err) {
			error.set(`Failed to initialize: ${err instanceof Error ? err.message : String(err)}`);
		} finally {
			isLoading.set(false);
		}
	});

	// Function to load permissions
	const loadPermissions = async () => {
		try {
			permissionsList.set($page.data.permissions);
		} catch (err) {
			error.set(`Failed to load permissions: ${err instanceof Error ? err.message : String(err)}`);
		}
	};

	// Function to load roles
	const loadRoles = async () => {
		try {
			roles.set($page.data.roles);
		} catch (err) {
			error.set(`Failed to load roles: ${err instanceof Error ? err.message : String(err)}`);
		}
	};

	// Toggle role assignment for a permission
	const toggleRole = (permission: string, role: string) => {
		roles.update((list) => {
			const index = list.findIndex((cur) => cur._id === role);
			const permissions = list[index].permissions;
			const pIndex = permissions.findIndex((cur) => cur === permission);
			if (pIndex === -1) {
				permissions.push(permission);
			} else {
				permissions.splice(pIndex, 1);
			}
			list.splice(index, 1, { ...list[index], permissions });
			modifiedPermissions.update((per) => {
				per.add(permission);
				return per;
			});
			return list;
		});
	};

	// Save changes to permissions
	const saveChanges = async () => {
		try {
			try {
				const response = await fetch('/api/permission/update', {
					method: 'POST',
					headers: {
						'Content-Type': 'application/json'
					},
					body: JSON.stringify({ roles: $roles })
				});

				if (response.status === 200) {
					showToast('Config file updated successfully', 'success');
				} else if (response.status === 304) {
					// Provide a custom message for 304 status
					showToast('No changes detected, config file not updated', 'info');
				} else {
					const responseText = await response.text();
					showToast(`Error updating config file: ${responseText}`, 'error');
				}

				modifiedPermissions.set(new Set());
			} catch (error) {
				showToast('Network error occurred while updating config file', 'error');
			}
			await loadPermissions();
		} catch (err) {
			error.set(`Failed to save changes: ${err instanceof Error ? err.message : String(err)}`);
		}
	};

	// Show corresponding Toast messages
	function showToast(message, type) {
		const backgrounds = {
			success: 'variant-filled-primary',
			info: 'variant-filled-tertiary',
			error: 'variant-filled-error'
		};
		toastStore.trigger({
			message: message,
			background: backgrounds[type],
			timeout: 3000,
			classes: 'border-1 !rounded-md'
		});
	}

	// Reset changes to permissions
	const resetChanges = () => {
		modifiedPermissions.set(new Set());
	};
</script>

{#if $isLoading}
	<Loading customTopText="Loading Permissions..." customBottomText="Please wait while permissions are being loaded." />
{:else if $error}
	<p class="error">{$error}</p>
{:else}
	<div class="wrapper">
		<div class="sticky top-0 z-10 mb-4 flex items-center justify-between">
			<input type="text" bind:value={searchTerm} placeholder="Search permissions..." class="input mr-4 flex-grow" aria-label="Search permissions" />
			<div class="flex space-x-2">
				{#if $modifiedPermissions.size > 0}
					<button on:click={saveChanges} class="variant-filled-tertiary btn">
						Save Changes ({$modifiedPermissions.size})
					</button>
					<button on:click={resetChanges} class="variant-filled-secondary btn">Reset</button>
				{/if}
			</div>
		</div>
		<!-- TODO: Make Titke dynamic -->
		{#if filteredPermissions.length === 0}
			<p class="text-tertiary-500 dark:text-primary-500">
				{searchTerm ? 'No permissions match your search.' : 'No permissions defined yet.'}
			</p>
		{:else}
			<div class="overflow-auto" style="height: calc(100vh - 330px)">
				<table class="compact w-full table-auto border-separate border border-gray-200">
					<thead class="sticky top-0 border border-gray-200 bg-black">
						<tr class="divide-x border-b text-tertiary-500 dark:text-primary-500">
							<th class="px-4 py-2">Type</th>
							<th class="px-4 py-2">Action</th>

							{#each $roles as role}
<<<<<<< HEAD
								{#if role._id !== 'admin'}
									<th class="px-4 py-2">{role.name}</th>
								{/if}
=======
								<td class="px-4 py-2 text-center">
									<input
										type="checkbox"
										checked={(permission.requiredRole ?? '')
											.split(',')
											.map((r) => r.trim())
											.includes(role.name)}
										on:change={() => toggleRole(permission, role.name)}
										class="checkbox"
									/>
								</td>
>>>>>>> 0a445941
							{/each}
						</tr>
					</thead>
					<tbody>
						{#each groups as group}
							<h5 class=":lg-text-left text-center font-semibold text-tertiary-500 dark:text-primary-500">{group}</h5>
							{#each filterGroups(filteredPermissions, group) as permission}
								<tr class="divide-x">
									<td class="px-4 py-2">{permission._id}</td>
									<td class="px-4 py-2">{permission.action}</td>

									{#each $roles as role}
										{#if role._id !== 'admin'}
											<td class="px-4 py-2 text-center">
												<input
													type="checkbox"
													checked={role.permissions.includes(permission._id)}
													on:change={() => toggleRole(permission._id, role._id)}
													class="form-checkbox"
												/>
											</td>
										{/if}
									{/each}
								</tr>
							{/each}
						{/each}
					</tbody>
				</table>
			</div>
		{/if}
	</div>
{/if}<|MERGE_RESOLUTION|>--- conflicted
+++ resolved
@@ -201,23 +201,9 @@
 							<th class="px-4 py-2">Action</th>
 
 							{#each $roles as role}
-<<<<<<< HEAD
 								{#if role._id !== 'admin'}
 									<th class="px-4 py-2">{role.name}</th>
 								{/if}
-=======
-								<td class="px-4 py-2 text-center">
-									<input
-										type="checkbox"
-										checked={(permission.requiredRole ?? '')
-											.split(',')
-											.map((r) => r.trim())
-											.includes(role.name)}
-										on:change={() => toggleRole(permission, role.name)}
-										class="checkbox"
-									/>
-								</td>
->>>>>>> 0a445941
 							{/each}
 						</tr>
 					</thead>
