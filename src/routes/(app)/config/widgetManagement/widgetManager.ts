--- conflicted
+++ resolved
@@ -1,11 +1,7 @@
 import { dbAdapter } from '@api/databases/db';
 import { promises as fs } from 'fs';
 import path from 'path';
-<<<<<<< HEAD
-import {logger} from '@src/utils/logger';
-=======
 import { logger } from '@src/utils/logger';
->>>>>>> 4f547780
 
 // Path to widgets directory
 const WIDGETS_DIR = path.resolve('src/components/widgets');
