--- conflicted
+++ resolved
@@ -2,29 +2,17 @@
 	import PageTitle from '@components/PageTitle.svelte';
 	import Permissions from '@components/Permissions.svelte';
 	import { page } from '$app/stores';
-<<<<<<< HEAD
 	import { mode, collection, collections, permissionStore } from '@stores/store';
-=======
-	import widgets from '@components/widgets';
-	let selected_widget: keyof typeof widgets | null = null;
-	let selected: keyof typeof widgets | null = selected_widget;
-	let widget_keys = Object.keys(widgets) as (keyof typeof widgets)[];
-	let expanded = false;
-	import { mode, collection } from '@stores/store';
->>>>>>> 71ebda27
 	import VerticalList from '@components/VerticalList.svelte';
 	import IconifyPicker from '@components/IconifyPicker.svelte';
 	import { obj2formData } from '@utils/utils';
 	import axios from 'axios';
-<<<<<<< HEAD
 	import type { Schema } from '@collections/types';
-=======
->>>>>>> 71ebda27
+
 
 	//ParaglideJS
 	import * as m from '@src/paraglide/messages';
 
-<<<<<<< HEAD
 	// Extract the collection name from the URL
 	const collectionName = $page.params.collectionName;
 
@@ -35,9 +23,6 @@
 	} else {
 		mode.set('create');
 	}
-=======
-	// Required default widget fields
->>>>>>> 71ebda27
 
 	// Default widget data (tab1)
 	let name = $mode == 'edit' ? $collection.name : collectionName;
@@ -97,7 +82,6 @@
 		modalStore.trigger(modal);
 	}
 
-<<<<<<< HEAD
 	// Modal 2 to Edit a selected widget
 	function modalWidgetForm(selectedWidget: any): void {
 		const c: ModalComponent = { ref: ModalWidgetForm };
@@ -124,21 +108,6 @@
 			}
 		};
 		modalStore.trigger(modal);
-=======
-	// Access the data fetched from the server
-	let { isEditMode, formCollectionName, collectionData } = $page.data;
-	let collectionName = formCollectionName || '';
-	let collectionObject = JSON.parse(collectionData);
-	let name = collectionObject.name;
-	let icon = collectionObject.icon;
-	let description = collectionObject.description;
-	let status = collectionObject.status;
-	let slug = collectionObject.slug;
-	let fields = collectionObject.fields;
-	let permission = collectionObject.permissions;
-	if (fields) {
-		fields = fields.map((item, index) => ({ ...item, id: index + 1 }));
->>>>>>> 71ebda27
 	}
 
 	// Popup Tooltips
@@ -217,43 +186,15 @@
 	// Collection headers
 	const headers = ['Id', 'Icon', 'Name', 'DBName', 'Widget'];
 
-<<<<<<< HEAD
 	// Dynamically grab the id, label, dbname, and widget for each object in the fields array
 	// const headers = Object.keys(fields[0]);
 
 	//console.log('headers:', headers.length);
 	let gridClass = `grid grid-cols-${headers.length + 1}`;
-=======
-	function modalComponentForm(selected: any): void {
-		const c: ModalComponent = { ref: MyCustomComponent };
-		const modal: ModalSettings = {
-			type: 'component',
-			component: c,
-			title: 'Widget Creation',
-			body: 'Complete the form below to create your widget and then press submit.',
-			value: selected,
-			response: (r: any) => console.log('response:', r)
-		};
-		modalStore.trigger(modal);
-	}
-
-	//  Widget data
-	// export let items: any;
-	// console.log('dataItem', items);
-	let items = [
-		{ id: 1, collectionName: 'First', DBName: 'first', widget: 'Text', icon: 'ic:baseline-text-fields' },
-		{ id: 2, collectionName: 'Last', DBName: 'last', widget: 'Text', icon: 'ic:baseline-text-fields' },
-		{ id: 3, collectionName: 'Email', DBName: 'email', widget: 'Email', icon: 'ic:baseline-email' },
-		{ id: 4, collectionName: 'Image', DBName: 'image', widget: 'ImageUpload', icon: 'ic:baseline-image' }
-	];
-	// export let itemsList: any;
-	const headers = ['ID', 'Icon', 'Name', 'DBName', 'Widget'];
->>>>>>> 71ebda27
 
 	// svelte-dnd-action
 	const flipDurationMs = 300;
 
-<<<<<<< HEAD
 	const handleDndConsider = (e: any) => {
 		fields = e.detail.items;
 		//console.log('handleDndConsider:', fields);
@@ -262,21 +203,12 @@
 	const handleDndFinalize = (e: any) => {
 		fields = e.detail.items;
 		//console.log('handleDndFinalize:', fields);
-=======
-	const handleDndConsider = (e) => {
-		fields = e.detail.items;
-	};
-
-	const handleDndFinalize = (e) => {
-		fields = e.detail.items;
->>>>>>> 71ebda27
 	};
 
 	// Function to save data by sending a POST request
 	function handleCollectionSave() {
 		// Prepare form data
 		let data =
-<<<<<<< HEAD
 			$mode == 'edit'
 				? obj2formData({
 						originalName: $collection.name,
@@ -293,36 +225,11 @@
 		console.log(data);
 
 		// Send the form data to the server
-=======
-			// $mode == 'edit'
-			obj2formData({
-				originalName: $collection.name,
-				collectionName: name,
-				icon: $collection.icon,
-				status: $collection.status,
-				slug: $collection.slug,
-				fields: $collection.fields,
-				permission: $collection.permissions
-			});
-		// : obj2formData({ fields, collectionName: name, icon, status, slug, permission });
->>>>>>> 71ebda27
 		axios.post(`?/saveCollections`, data, {
 			headers: {
 				'Content-Type': 'multipart/form-data'
 			}
 		});
-<<<<<<< HEAD
-=======
-		// Append other form fields
-
-		// Send data to the server
-		// formDataStore.update((formData) => {
-		// 	// return { ...formData, [e.target.name]: e.target.value };
-		// 	console.log(formData);
-		// });
-
-		// Handle the server response as needed
->>>>>>> 71ebda27
 
 		// Trigger the toast
 		const t = {
@@ -509,7 +416,6 @@
 				</div>
 
 				<!--dnd vertical row -->
-<<<<<<< HEAD
 				<VerticalList items={fields} {headers} {flipDurationMs} {handleDndConsider} {handleDndFinalize}>
 					{#each fields as field (field.id)}
 						<div
@@ -533,38 +439,6 @@
 
 				<div class="mt-2 flex items-center justify-center gap-3">
 					<button on:click={modalSelectWidget} class="variant-filled-tertiary btn">{m.collection_widgetfield_addFields()} </button>
-=======
-				{#if fields}
-					<VerticalList {fields} {headers} {flipDurationMs} {handleDndConsider} {handleDndFinalize}>
-						{#each fields as field}
-							<div
-								class="border-blue variant-outline-surface my-2 flex w-full items-center gap-6 rounded-md border p-1 text-center text-black hover:variant-filled-surface dark:text-white"
-							>
-								<div class="flex-grow-1 variant-ghost-primary badge rounded-full">
-									{field.id}
-								</div>
-								<iconify-icon icon={field.icon} width="24" class="flex-grow-1 text-primary-500" />
-								<div class="flex-grow-3">{field.label}</div>
-								<div class="flex-grow-2">{field?.db_fieldName ? field.db_fieldName : '-'}</div>
-								<div class="flex-grow-2">{field.widget.key}</div>
-								<button type="button" class="btn-icon ml-auto hover:variant-ghost-primary"
-									><iconify-icon icon="bi:trash-fill" width="18" class="text-error-500" /></button
-								>
-							</div>
-						{/each}
-					</VerticalList>
-				{/if}
-
-				<div class="mt-2 flex items-center justify-center gap-3">
-					<!-- <button class="variant-filled-tertiary btn" on:click={modalComponentForm}>{m.collection_widgetfield_addFields()}</button> -->
-					<button on:click={() => (expanded = !expanded)} class="variant-filled-tertiary btn" class:selected={expanded}
-						>{m.collection_widgetfield_addFields()}</button
-					>
-					<!-- <button on:click={() => (expanded = !expanded)} class="variant-filled-secondary btn" class:selected={expanded}
-						>Add more Fields overlay</button
-					> -->
-					<!-- <button class="variant-filled-secondary btn" on:click={modalComponentForm}>Add more Fields overlay</button> -->
->>>>>>> 71ebda27
 				</div>
 
 				{#if expanded}
