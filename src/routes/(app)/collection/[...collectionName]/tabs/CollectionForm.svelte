<script lang="ts">
	// Stores
	import { page } from '$app/stores';
	import { mode, currentCollection, collections, permissionStore, tabSet } from '@stores/store';

	// Components
	import IconifyPicker from '@components/IconifyPicker.svelte';

	// ParaglideJS
	import * as m from '@src/paraglide/messages';

	// Skeleton
	import { popup } from '@skeletonlabs/skeleton';
	import type { PopupSettings } from '@skeletonlabs/skeleton';
	import type { Schema } from '@src/collections/types';

	import { createEventDispatcher } from 'svelte';

	const dispatch = createEventDispatcher();

	// Extract the collection name from the URL
	const collectionName = $page.params.collectionName;
	//check if collection Name exists set mode edit or create
	if ($collections.find((x) => x.name === collectionName)) {
		mode.set('edit');
		currentCollection.set($collections.find((x) => x.name === collectionName) as Schema); // current collection
	} else {
		currentCollection.set({
			...$currentCollection,
			fields: $currentCollection.fields ? $currentCollection.fields : [],
			name: collectionName
		});
	}

	// Popup Tooltips
	let NameTooltip: PopupSettings = {
		event: 'hover',
		target: 'Name',
		placement: 'right'
	};
	let IconTooltip: PopupSettings = {
		event: 'hover',
		target: 'Icon',
		placement: 'right'
	};
	let SlugTooltip: PopupSettings = {
		event: 'hover',
		target: 'Slug',
		placement: 'right'
	};
	let DescriptionTooltip: PopupSettings = {
		event: 'hover',
		target: 'Description',
		placement: 'right'
	};
	let StatusTooltip: PopupSettings = {
		event: 'hover',
		target: 'Status',
		placement: 'right'
	};

	// Form fields
	let DBName = '';
	let searchQuery = '';
	let iconselected: any = $currentCollection ? $currentCollection.icon : '';
	const statuses = ['published', 'unpublished', 'draft', 'schedule', 'cloned'];
	let autoUpdateSlug = true;

	function handleNameInput() {
		if ($currentCollection.name) {
			// Update the URL
			window.history.replaceState({}, '', `/collection/${$currentCollection.name}`);

			// Update the page title
			dispatch('updatePageTitle', `Create <span class="text-primary-500"> ${$currentCollection.name} </span> Collection`);

			// Update the linked slug input
			$currentCollection.slug = $currentCollection.name.toLowerCase().replace(/\s+/g, '_');

			// Call the `onSlugInput` function to update the slug variable
			onSlugInput();
		}
	}

	function onSlugInput() {
		// Update the slug field whenever the name field is changed
		if ($currentCollection.name) {
			currentCollection.set({
				...$currentCollection,
				slug: $currentCollection.name.toLowerCase().replace(/\s+/g, '_')
			});
			return $currentCollection.slug;
		}
		// Disable automatic slug updates
		autoUpdateSlug = false;
	}

	$: {
		if ($currentCollection) {
			// Update DBName  lowercase and replace Spaces
			DBName = $currentCollection.name ? $currentCollection.name.toLowerCase().replace(/ /g, '_') : '';
			// Automatically update slug when name changes
			if (autoUpdateSlug) {
				$currentCollection.slug = $currentCollection.name ? $currentCollection.name.toLowerCase().replace(/ /g, '_') : '';
			}
			if ($mode == 'edit') {
				dispatch('updatePageTitle', `Edit <span class="text-primary-500">${$currentCollection.name} </span> Collection`);
			} else if ($currentCollection.name) {
				dispatch('updatePageTitle', `Create <span class="text-primary-500"> ${$currentCollection.name} </span> Collection`);
			} else {
				dispatch('updatePageTitle', `Create <span class="text-primary-500"> new </span> Collection`);
			}
		}
	}

	function handleNextClick() {
		tabSet.set(1);
	}
</script>

<!-- Required -->
<div class="mb-2 text-center text-xs text-error-500">* {m.collection_required()}</div>

<!-- Collection Name -->
<div class="flex flex-col gap-3 rounded-md">
	<div class="w-full items-center sm:flex">
		<label for="name" class="flex-grow-1 relative mr-2 flex w-36">
			{m.collection_name()} <span class="mx-1 text-error-500">*</span>
			<iconify-icon icon="material-symbols:info" use:popup={NameTooltip} width="18" class="ml-1 text-tertiary-500 dark:text-primary-500" /></label
		>

		<!-- tooltip -->
		<div class="card variant-filled z-50 max-w-sm" data-popup="Name">
<<<<<<< HEAD
			<!-- Popup Tooltip with the arrow element -->
=======
		<!-- Popup Tooltip with the arrow element -->
>>>>>>> 78ac476d
			<p>{m.collection_name_tooltip1()}</p>
			<p>{m.collection_name_tooltip2()}</p>
			<div class="variant-filled arrow" />
		</div>

		<input
			type="text"
			required
			id="name"
			bind:value={$currentCollection.name}
			on:input={handleNameInput}
			placeholder={m.collection_name_placeholder()}
			class="input {$currentCollection.name ? 'w-full md:w-1/2' : 'w-full'}"
		/>

		{#if $currentCollection && $currentCollection.name}
			<p class="mb-3 sm:mb-0">
				{m.collection_DBname()} <span class="font-bold text-tertiary-500 dark:text-primary-500">{DBName}</span>
			</p>
		{/if}
	</div>
</div>

<div class="flex flex-col gap-3 rounded-md border p-2">
	<p class="text-token mb-2 text-center font-bold">{m.collectionname_optional()}:</p>

	<!-- iconify icon chooser -->
	<div class="w-full items-center sm:flex">
		<label for="icon" class="flex-grow-1 relative mr-2 flex w-36">
			{m.collectionname_labelicon()}
			<iconify-icon icon="material-symbols:info" use:popup={IconTooltip} width="18" class="ml-1 text-tertiary-500 dark:text-primary-500" />
		</label>

		<!-- Popup Tooltip with the arrow element -->
		<div class="card variant-filled z-50 max-w-sm p-2" data-popup="Icon">
			<p>{m.collection_icon_tooltip()}</p>
			<div class="variant-filled arrow" />
		</div>

		<IconifyPicker bind:searchQuery bind:icon={$currentCollection['icon']} bind:iconselected />
	</div>

	<!-- Slug -->
	<div class="items-center sm:flex">
		<label for="slug" class="flex-grow-1 relative mr-2 flex w-36">
			{m.collection_slug()}
			<iconify-icon icon="material-symbols:info" use:popup={SlugTooltip} width="18" class="ml-1 text-tertiary-500 dark:text-primary-500" />
		</label>

		<!-- Popup Tooltip with the arrow element -->
		<div class="card variant-filled z-50 max-w-sm p-2" data-popup="Slug">
			<p>{m.collection_slug_tooltip()}</p>
			<div class="variant-filled arrow" />
		</div>

		<input type="text" id="slug" bind:value={$currentCollection.slug} placeholder={m.collection_slug_input()} class="input w-full" />
	</div>

	<!-- Description -->
	<div class="items-center sm:flex">
		<label for="description" class="flex-grow-1 relative mr-2 flex w-36">
			{m.collectionname_description()}
			<iconify-icon icon="material-symbols:info" use:popup={DescriptionTooltip} width="18" class="ml-1 text-tertiary-500 dark:text-primary-500" />
		</label>

		<!-- Popup Tooltip with the arrow element -->
		<div class="card variant-filled z-50 max-w-sm p-2" data-popup="Description">
			<p>{m.collection_description()}</p>
			<div class="variant-filled arrow" />
		</div>

		<textarea
			id="description"
			rows="2"
			cols="50"
			bind:value={$currentCollection.description}
			placeholder={m.collection_description_placeholder()}
			class="input text-black dark:text-primary-500"
		/>
	</div>

	<!-- Status -->
	<div class="items-center sm:flex">
		<label for="status" class="flex-grow-1 relative mr-2 flex w-36">
			{m.collection_status()}
			<iconify-icon icon="material-symbols:info" use:popup={StatusTooltip} width="18" class="ml-1 text-tertiary-500 dark:text-primary-500" />
		</label>

		<!-- Popup Tooltip with the arrow element -->
		<div class="card variant-filled z-50 max-w-sm p-2" data-popup="Status">
			<p>{m.collection_status_tooltip()}</p>
			<div class="variant-filled arrow" />
		</div>

<<<<<<< HEAD
		<select id="status" bind:value={$currentCollection.status} class="input dark:text-white">
=======
		<select id="status" bind:value={$currentCollection.status} class="input text-black">
>>>>>>> 78ac476d
			{#each statuses as statusOption}
				<option value={statusOption} class="">{statusOption}</option>
			{/each}
		</select>
	</div>
</div>

<!-- Buttons Cancel & Next-->
<div class="mt-2 flex justify-between">
	<a href="/collection" class="variant-filled-secondary btn mt-2">{m.button_cancel()}</a>
	<button type="button" on:click={handleNextClick} class="variant-filled-tertiary btn mt-2 dark:variant-filled-primary">{m.button_next()}</button>
</div><|MERGE_RESOLUTION|>--- conflicted
+++ resolved
@@ -131,11 +131,8 @@
 
 		<!-- tooltip -->
 		<div class="card variant-filled z-50 max-w-sm" data-popup="Name">
-<<<<<<< HEAD
 			<!-- Popup Tooltip with the arrow element -->
-=======
-		<!-- Popup Tooltip with the arrow element -->
->>>>>>> 78ac476d
+		<!-- Popup Tooltip with the arrow element -->
 			<p>{m.collection_name_tooltip1()}</p>
 			<p>{m.collection_name_tooltip2()}</p>
 			<div class="variant-filled arrow" />
@@ -230,11 +227,7 @@
 			<div class="variant-filled arrow" />
 		</div>
 
-<<<<<<< HEAD
 		<select id="status" bind:value={$currentCollection.status} class="input dark:text-white">
-=======
-		<select id="status" bind:value={$currentCollection.status} class="input text-black">
->>>>>>> 78ac476d
 			{#each statuses as statusOption}
 				<option value={statusOption} class="">{statusOption}</option>
 			{/each}
