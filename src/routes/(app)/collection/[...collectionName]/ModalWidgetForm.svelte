--- conflicted
+++ resolved
@@ -12,16 +12,11 @@
 	// Skeleton Stores
 	import { getModalStore, TabGroup, Tab } from '@skeletonlabs/skeleton';
 	const modalStore = getModalStore();
-<<<<<<< HEAD
 
 	import { currentCollection } from '@src/stores/store';
 
-=======
-  
-	import { TabGroup, Tab } from '@skeletonlabs/skeleton';
 	import { currentCollection } from '@src/stores/store';
   
->>>>>>> 78ac476d
 	let tabSet: number = 0;
 
 	export const addField: boolean = false;
@@ -66,13 +61,6 @@
 		if ($modalStore[0].response) {
 			await $modalStore[0].response(formData);
 		}
-<<<<<<< HEAD
-=======
-		modalStore.close();
-	}
-
-	function onCancel(): void {
->>>>>>> 78ac476d
 		modalStore.close();
 	}
 
@@ -138,15 +126,11 @@
 							</div>
 							<div class="options-table">
 								{#each ['label', 'display', 'db_fieldName', 'translated', 'icon', 'width'] as property}
-<<<<<<< HEAD
 									<InputSwitch
 										bind:value={formData[property]}
 										widget={asAny(guiSchema[$modalStore[0].value.key].GuiSchema[property]?.widget)}
 										key={property}
 									/>
-=======
-									<InputSwitch bind:value={formData[property]} widget={asAny(guiSchema[$modalStore[0].value.key]).widget} key={property} />
->>>>>>> 78ac476d
 								{/each}
 							</div>
 						{/if}
@@ -172,11 +156,7 @@
 			<button type="button" on:click={deleteWidget} class="variant-filled-error btn">
 				<iconify-icon icon="icomoon-free:bin" width="24" /><span class="hidden sm:block">{m.button_delete()}</span>
 			</button>
-<<<<<<< HEAD
 
-=======
-      
->>>>>>> 78ac476d
 			<!-- Cancel & Save Button -->
 			<div class="flex justify-between gap-4">
 				<button class="btn {parent.buttonNeutral}" on:click={parent.onClose}>{m.button_cancel()}</button>
