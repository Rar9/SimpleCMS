--- conflicted
+++ resolved
@@ -3,11 +3,7 @@
 import { compile } from './compile';
 
 // System Logs
-<<<<<<< HEAD
-import {logger} from '@src/utils/logger';
-=======
 import { logger } from '@src/utils/logger';
->>>>>>> 4f547780
 
 // Define the GET request handler
 export const GET: RequestHandler = async () => {
