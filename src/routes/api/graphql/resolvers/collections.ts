import { getCollections } from '@collections';
import widgets from '@components/widgets';
import { getFieldName } from '@utils/utils';
import deepmerge from 'deepmerge';
import { dbAdapter } from '@api/databases/db';

// System logger
<<<<<<< HEAD
import {logger} from '@src/utils/logger';
=======
import { logger } from '@src/utils/logger';
>>>>>>> 4f547780

// Registers collection schemas dynamically.
export async function registerCollections() {
	const collections = await getCollections();
	const typeDefsSet = new Set<string>();
	const resolvers: { [key: string]: any } = { Query: {} };
	const collectionSchemas: string[] = [];

	// Loop over each collection to build typeDefs and resolvers
	for (const collection of Object.values(collections)) {
		// Type check for collection
		if (!collection.name) {
			logger.error('Collection name is undefined:', collection);
			continue;
		}
		const collectionName: string = collection.name;

		// Initialize collection resolvers
		resolvers[collectionName] = {};

		// Initialize GraphQL type definition for the collection
		let collectionSchema = `
            type ${collectionName} {
                _id: String
                createdAt: String
                updatedAt: String
        `;

		// Loop over each field to build the schema and resolvers
		for (const field of collection.fields) {
			const schema = widgets[field.widget.Name].GraphqlSchema?.({ field, label: getFieldName(field, true), collection });

			// Merge resolvers if available
			if (schema?.resolver) {
				deepmerge(resolvers, schema.resolver);
			}

			// Build the GraphQL type definition
			if (schema) {
				const _types = schema.graphql.split(/(?=type.*?{)/);
				for (const type of _types) {
					typeDefsSet.add(type);
				}
				// Handle extracted fields
				if ('extract' in field && field.extract && 'fields' in field && field.fields.length > 0) {
					const _fields = field.fields;
					for (const _field of _fields) {
						collectionSchema += `${getFieldName(_field, true)}: ${
							widgets[_field.widget.Name].GraphqlSchema?.({
								field: _field,
								label: getFieldName(_field, true),
								collection
							}).typeName
						}\n`;
						deepmerge(resolvers[collectionName], {
							[getFieldName(_field, true)]: (parent) => parent[getFieldName(_field)]
						});
					}
				} else {
					collectionSchema += `${getFieldName(field, true)}: ${schema.typeName}\n`;
					deepmerge(resolvers[collectionName], {
						[getFieldName(field, true)]: (parent) => parent[getFieldName(field)]
					});
				}
			}
		}
		collectionSchemas.push(collectionSchema + '}\n');
	}

	return {
		typeDefs: Array.from(typeDefsSet).join('\n') + collectionSchemas.join('\n'),
		resolvers,
		collections
	};
}

// Builds resolvers for querying collection data.
export async function collectionsResolvers(redisClient: any, privateEnv: any) {
	const { resolvers, collections } = await registerCollections();

	for (const collection of Object.values(collections)) {
		if (!collection.name) {
			logger.error('Collection name is undefined:', collection);
			continue;
		}
		const collectionName: string = collection.name;

		resolvers.Query[collectionName] = async () => {
			if (!dbAdapter) {
				logger.error('Database adapter is not initialized');
				throw new Error('Database adapter is not initialized');
			}

			try {
				// Try to fetch the result from Redis first
				if (privateEnv.USE_REDIS === true) {
					const cachedResult = await redisClient.get(collectionName);
					if (cachedResult) {
						return JSON.parse(cachedResult);
					}
				}

				// Fetch result from the database
				const dbResult = await dbAdapter.findMany(collectionName, { status: { $ne: 'unpublished' } }, { sort: { createdAt: -1 } });

				// Convert dates to ISO strings
				dbResult.forEach((doc: any) => {
					doc.createdAt = new Date(doc.createdAt).toISOString();
					doc.updatedAt = new Date(doc.updatedAt).toISOString();
				});

				// Store the DB result in Redis for future requests
				if (privateEnv.USE_REDIS === true) {
					await redisClient.set(collectionName, JSON.stringify(dbResult), 'EX', 60 * 60); // Cache for 1 hour
				}

				return dbResult;
			} catch (error) {
				logger.error(`Error fetching data for ${collectionName}:`, error);
				throw error;
			}
		};
	}

	return resolvers.Query;
}<|MERGE_RESOLUTION|>--- conflicted
+++ resolved
@@ -5,11 +5,7 @@
 import { dbAdapter } from '@api/databases/db';
 
 // System logger
-<<<<<<< HEAD
-import {logger} from '@src/utils/logger';
-=======
 import { logger } from '@src/utils/logger';
->>>>>>> 4f547780
 
 // Registers collection schemas dynamically.
 export async function registerCollections() {
