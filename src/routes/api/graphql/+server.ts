--- conflicted
+++ resolved
@@ -36,11 +36,7 @@
 // Permission Management
 import { checkUserPermission, PermissionConfig } from '@src/auth/permissionCheck';
 import { registerPermission } from '@src/auth/permissionManager';
-<<<<<<< HEAD
-import { PermissionAction, PermissionType } from "@root/config/permissionTypes";
-=======
 import { PermissionAction, PermissionType } from '@src/auth/permissionTypes';
->>>>>>> 892b0010
 
 // System Logger
 import { logger } from '@utils/logger';
