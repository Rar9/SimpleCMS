// yoga
import { createSchema, createYoga } from 'graphql-yoga';
import type { RequestEvent } from '@sveltejs/kit';

import mongoose from 'mongoose';

import { getCollections } from '@src/collections';
import widgets from '@src/components/widgets';

let typeDefs = /* GraphQL */ ``;
const types = new Set();

const collectionSchemas: string[] = [];
const collections = await getCollections();
console.log('New line -----------------------');
for (const collection of collections) {
	let collectionSchema = `
	type ${collection.name} {
		_id: String
		createdAt: Float
		updatedAt: Float
		permissions: String
		name: String
		icon: String
		slug: String
		fields: [String]
		strict: Boolean
		status: String
	`;
	// console.log('collection.name: ', collection.name);
	for (const field of collection.fields) {
		// const label = field.label;
		const label = field?.db_fieldName?.replace(/ /g, '_') || field.label.replace(/ /g, '_');
<<<<<<< HEAD
		const schema = widgets[field.widget.key].GraphqlSchema?.({ field, collection });

		if (schema) {
			const _types = schema.split(/(?=type.*?{)/);
			for (const type of _types) {
				types.add(type);
			}

=======
		const schema = widgets[field.widget.key].GraphqlSchema?.({ label });

		if (schema) {
			if (!typeDefs.includes(schema)) {
				typeDefs += schema;
			}
>>>>>>> c583cd96
			collectionSchema += `${label}: ${field.widget.key}\n`;
		}
	}
	console.log('-----------------------');

	collectionSchemas.push(collectionSchema + '}\n');
}

typeDefs += Array.from(types).join('\n');
typeDefs += collectionSchemas.join('\n');
typeDefs += `
type Query {
	${collections.map((collection: any) => `${collection.name}: [${collection.name}]`).join('\n')}
}
`;

// Initialize an empty resolvers object
const resolvers = {
	Query: {}
};

// Loop over each collection
for (const collection of collections) {
	// Add a resolver function for this collection
	const model = mongoose.models[collection.name];
	let data: any | null = null;
	// If the model exists, find all documents
	if (model) {
		data = await model.find({});
	} else {
		throw new Error(`No model found for collection ${collection.name}`);
	}
	data = data.map((doc: any) => doc.toObject());

	resolvers.Query[collection.name] = () => data;
}

// console.log('resolvers.Query:', resolvers.Query);

const yogaApp = createYoga<RequestEvent>({
	// Import schema and resolvers
	schema: createSchema({
		typeDefs,
		resolvers
	}),
	// Define the GraphQL endpoint
	graphqlEndpoint: '/api/graphql',
	// Use SvelteKit's Response object
	fetchAPI: globalThis
});

export { yogaApp as GET, yogaApp as POST };<|MERGE_RESOLUTION|>--- conflicted
+++ resolved
@@ -12,7 +12,6 @@
 
 const collectionSchemas: string[] = [];
 const collections = await getCollections();
-console.log('New line -----------------------');
 for (const collection of collections) {
 	let collectionSchema = `
 	type ${collection.name} {
@@ -31,7 +30,6 @@
 	for (const field of collection.fields) {
 		// const label = field.label;
 		const label = field?.db_fieldName?.replace(/ /g, '_') || field.label.replace(/ /g, '_');
-<<<<<<< HEAD
 		const schema = widgets[field.widget.key].GraphqlSchema?.({ field, collection });
 
 		if (schema) {
@@ -40,19 +38,9 @@
 				types.add(type);
 			}
 
-=======
-		const schema = widgets[field.widget.key].GraphqlSchema?.({ label });
-
-		if (schema) {
-			if (!typeDefs.includes(schema)) {
-				typeDefs += schema;
-			}
->>>>>>> c583cd96
 			collectionSchema += `${label}: ${field.widget.key}\n`;
 		}
 	}
-	console.log('-----------------------');
-
 	collectionSchemas.push(collectionSchema + '}\n');
 }
 
