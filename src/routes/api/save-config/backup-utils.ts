--- conflicted
+++ resolved
@@ -4,11 +4,7 @@
 import { exec } from 'child_process';
 
 // System Logs
-<<<<<<< HEAD
-import {logger} from '@src/utils/logger';
-=======
 import { logger } from '@src/utils/logger';
->>>>>>> 4f547780
 
 // Promisify exec for async usage
 const execAsync = util.promisify(exec);
