--- conflicted
+++ resolved
@@ -2,11 +2,7 @@
 import { dbAdapter, getCollectionModels } from '@api/databases/db';
 
 // Import logger
-<<<<<<< HEAD
-import {logger} from '@src/utils/logger';
-=======
 import { logger } from '@src/utils/logger';
->>>>>>> 4f547780
 
 // Function to handle SETSTATUS requests for a specified collection
 export const _SETSTATUS = async ({ data, schema }: { data: FormData; schema: Schema }) => {
