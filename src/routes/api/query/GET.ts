--- conflicted
+++ resolved
@@ -10,11 +10,7 @@
 import { getFieldName, get_elements_by_id } from '@src/utils/utils';
 
 // Import logger
-<<<<<<< HEAD
-import {logger} from '@src/utils/logger';
-=======
 import { logger } from '@src/utils/logger';
->>>>>>> 4f547780
 
 // Function to handle GET requests for a specified collection
 export async function _GET({
