--- conflicted
+++ resolved
@@ -1,11 +1,5 @@
 // svelte-email
 import { render } from 'svelte-email';
-<<<<<<< HEAD
-import Hello from '$lib/emails/Hello.svelte';
-import Welcome from '$lib/emails/welcomeUser.svelte';
-import ForgotPassword from '$lib/emails/forgottenPassword.svelte';
-=======
->>>>>>> a58ecc6b
 import { SMTP_HOST, SMTP_PORT, SMTP_PASSWORD, SMTP_EMAIL } from '$env/static/private';
 
 // Templates used by svelte email
@@ -31,16 +25,10 @@
 }
 
 const templates: Record<string, ComponentType> = {
-<<<<<<< HEAD
-	Hello,
-	Welcome,
-	ForgotPassword
-=======
 	Welcome,
 	UserToken,
 	ForgotPassword,
 	UpdatedPassword
->>>>>>> a58ecc6b
 };
 
 export const POST: RequestHandler = async ({ request }) => {
