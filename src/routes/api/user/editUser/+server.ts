--- conflicted
+++ resolved
@@ -5,11 +5,7 @@
 import { auth } from '@api/databases/db';
 
 // Import logger
-<<<<<<< HEAD
-import {logger} from '@src/utils/logger';
-=======
 import { logger } from '@src/utils/logger';
->>>>>>> 4f547780
 
 export const PUT: RequestHandler = async (event) => {
 	try {
