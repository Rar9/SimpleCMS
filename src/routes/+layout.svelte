<!-- 
 @file src/routes/+layout.svelte
 @description This Svelte component serves as the layout for the entire application. 
 It sets up the global w, manages SEO metadata, and initializes required stores for the Skeleton UI framework.
 
 Features:
 - Dynamic theme management based on user preferences or defaults.
 - SEO optimization with Open Graph and Twitter Card metadata for enhanced social sharing.
 - Initialization of Skeleton stores for UI components.
 
 Usage:
 The layout wraps all routes and provides a consistent theme and structure across the application.
  -->

<script lang="ts">
	import { publicEnv } from '@root/config/public';

	// Stores
	import { page } from '$app/stores';

	// Icons from https://icon-sets.iconify.design/
	import 'iconify-icon';

	// Importing the Paraglide SvelteKit component for animations
	import ParaglideSvelteKit from '@components/ParaglideSvelteKit.svelte';

	// category config store
	import { categories } from '@stores/collectionStore';

	// Importing Tailwind CSS styles
	import '../app.postcss';

	// Initializing Skeleton stores
	import { initializeStores } from '@skeletonlabs/skeleton';
	import { categoryConfig } from '@src/collections/categories';
<<<<<<< HEAD
=======

>>>>>>> fdc66a39
	initializeStores();

	// Default SEO variables for the website's title and description
	const defaultTitle = `${publicEnv.SITE_NAME} - The Ultimate Headless CMS Powered by SvelteKit`;
	const defaultDescription = `${publicEnv.SITE_NAME} - a modern, powerful, and easy-to-use CMS powered by SvelteKit. Manage your content with ease & take advantage of the latest web technologies.`;
<<<<<<< HEAD
	$: {
		categories.set(categoryConfig);
	}
=======

	categories.set(categoryConfig);

	// Props
	interface Props {
		children?: import('svelte').Snippet;
	}

	let { children }: Props = $props();

>>>>>>> fdc66a39
	// Reactive declarations for dynamic SEO content
	let SeoTitle = $derived($page.data.SeoTitle || defaultTitle);
	let SeoDescription = $derived($page.data.SeoDescription || defaultDescription);
	let ogImage = $derived($page.data.ogImage || '/SveltyCMS.png');
</script>

<svelte:head>
	<!-- Basic SEO -->
	<title>{SeoTitle}</title>
	<meta name="description" content={SeoDescription} />

	<!-- Open Graph Metadata -->
	<meta property="og:title" content={SeoTitle} />
	<meta property="og:description" content={SeoDescription} />
	<meta property="og:type" content="website" />
	<meta property="og:image" content={ogImage} />
	<meta property="og:image:width" content="1200" />
	<meta property="og:image:height" content="630" />
	<meta property="og:site_name" content={$page.url.origin} />

	<!-- Twitter Card Metadata -->
	<meta name="twitter:card" content="summary_large_image" />
	<meta name="twitter:title" content={SeoTitle} />
	<meta name="twitter:description" content={SeoDescription} />
	<meta name="twitter:image" content={ogImage} />
	<meta property="twitter:domain" content={$page.url.origin} />
	<meta property="twitter:url" content={$page.url.href} />
</svelte:head>

<ParaglideSvelteKit>
	{@render children?.()}
</ParaglideSvelteKit><|MERGE_RESOLUTION|>--- conflicted
+++ resolved
@@ -33,20 +33,12 @@
 	// Initializing Skeleton stores
 	import { initializeStores } from '@skeletonlabs/skeleton';
 	import { categoryConfig } from '@src/collections/categories';
-<<<<<<< HEAD
-=======
 
->>>>>>> fdc66a39
 	initializeStores();
 
 	// Default SEO variables for the website's title and description
 	const defaultTitle = `${publicEnv.SITE_NAME} - The Ultimate Headless CMS Powered by SvelteKit`;
 	const defaultDescription = `${publicEnv.SITE_NAME} - a modern, powerful, and easy-to-use CMS powered by SvelteKit. Manage your content with ease & take advantage of the latest web technologies.`;
-<<<<<<< HEAD
-	$: {
-		categories.set(categoryConfig);
-	}
-=======
 
 	categories.set(categoryConfig);
 
@@ -57,7 +49,6 @@
 
 	let { children }: Props = $props();
 
->>>>>>> fdc66a39
 	// Reactive declarations for dynamic SEO content
 	let SeoTitle = $derived($page.data.SeoTitle || defaultTitle);
 	let SeoDescription = $derived($page.data.SeoDescription || defaultDescription);
