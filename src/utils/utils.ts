--- conflicted
+++ resolved
@@ -515,15 +515,9 @@
 	dbAdapter: any;
 	authAdapter: authDBInterface;
 	user_id: string;
-<<<<<<< HEAD
-	user?:User | undefined
-}) {
-	debugger
-=======
 	user?: User | undefined;
 }) {
 	debugger;
->>>>>>> 4f547780
 	//console.log('saveFormData was called');
 	const $mode = _mode || get(mode);
 	const $collection = _collection || get(collection);
@@ -967,13 +961,8 @@
 // Create random UUID// Create random ID
 export const createRandomID = async (id?: string) => {
 	if (id) return id;
-<<<<<<< HEAD
-	const {randomBytes}= await import("crypto");
-	debugger
-=======
 	const { randomBytes } = await import('crypto');
 	debugger;
->>>>>>> 4f547780
 	const _randomBytes = (await import('crypto')).default.randomBytes;
 	return _randomBytes(16).toString('hex');
 };
