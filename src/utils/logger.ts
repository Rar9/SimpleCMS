<<<<<<< HEAD
// import fs from 'fs';
// import path from 'path';
// import { publicEnv } from '@root/config/public';

// // Use the provided log levels from the public environment configuration
// const LOG_LEVELS = new Set(publicEnv.LOG_LEVELS);
// type LogLevel = (typeof publicEnv.LOG_LEVELS)[number];

// // Define the directory where logs will be stored
// const logDirectory = path.resolve('logs');

// // Ensure the log directory exists
// if (!fs.existsSync(logDirectory)) {
// 	fs.mkdirSync(logDirectory);
// }

// // Define log file paths for each log level
// const logFiles: Record<LogLevel, string> = {
// 	debug: path.join(logDirectory, 'debug.log'),
// 	info: path.join(logDirectory, 'info.log'),
// 	warn: path.join(logDirectory, 'warn.log'),
// 	error: path.join(logDirectory, 'error.log'),
// 	none: '' // No file for 'none' level
// };

// // Define log rotation settings
// const MAX_LOG_SIZE = 5 * 1024 * 1024; // 5 MB

// // Color codes for different log levels
// const COLORS: Record<LogLevel, string> = {
// 	debug: '\x1b[34m', // Blue
// 	info: '\x1b[32m', // Green
// 	warn: '\x1b[33m', // Yellow
// 	error: '\x1b[31m', // Red
// 	none: '\x1b[0m' // No color for 'none' level
// };

// // Helper function to format log messages for console output
// function formatConsoleMessage(level: LogLevel, message: string, context?: Record<string, any>): string {
// 	const timestamp = new Date().toISOString();
// 	const color = COLORS[level];
// 	const contextString = context ? ` ${JSON.stringify(context)}` : '';
// 	return `${timestamp} [${color}${level.toUpperCase()}\x1b[0m]: ${message}${contextString}`;
// }

// // Helper function to format log messages for file output
// function formatFileMessage(level: LogLevel, message: string, context?: Record<string, any>): string {
// 	const timestamp = new Date().toISOString();
// 	const logEntry = {
// 		timestamp,
// 		level,
// 		message,
// 		...(context && { context })
// 	};
// 	return JSON.stringify(logEntry);
// }

// // Helper function to write log messages to the appropriate file with rotation
// async function logToFile(level: LogLevel, message: string, context?: Record<string, any>) {
// 	if (level === 'none') return;

// 	const formattedMessage = formatFileMessage(level, message, context);
// 	const filePath = logFiles[level];

// 	try {
// 		const stats = await fs.promises.stat(filePath);
// 		if (stats.size > MAX_LOG_SIZE) {
// 			const rotatedFilePath = `${filePath}.${new Date().toISOString().replace(/[:.]/g, '-')}`;
// 			await fs.promises.rename(filePath, rotatedFilePath);
// 		}
// 	} catch (err: unknown) {
// 		if (err instanceof Error && (err as NodeJS.ErrnoException).code !== 'ENOENT') {
// 			console.error(`Failed to check log file: ${err.message}`);
// 			return;
// 		}
// 	}

// 	try {
// 		await fs.promises.appendFile(filePath, formattedMessage + '\n', 'utf8');
// 	} catch (err: unknown) {
// 		if (err instanceof Error) {
// 			console.error(`Failed to write log message: ${err.message}`);
// 		}
// 	}
// }

// // Asynchronous log flushing
// let logBuffer: { level: LogLevel; message: string; context?: Record<string, any> }[] = [];
// const FLUSH_INTERVAL = 5000; // 5 seconds

// function flushLogs() {
// 	const logsToFlush = [...logBuffer];
// 	logBuffer = [];
// 	logsToFlush.forEach((log) => logToFile(log.level, log.message, log.context));
// }

// setInterval(flushLogs, FLUSH_INTERVAL);

// // Logger class with different log levels
// class Logger {
// 	private logLevelEnabled(level: LogLevel): boolean {
// 		return LOG_LEVELS.has(level);
// 	}

// 	debug(message: string, context?: Record<string, any>) {
// 		this.log('debug', message, context);
// 	}

// 	info(message: string, context?: Record<string, any>) {
// 		this.log('info', message, context);
// 	}

// 	warn(message: string, context?: Record<string, any>) {
// 		this.log('warn', message, context);
// 	}

// 	error(message: string, error?: Error, context?: Record<string, any>) {
// 		const errorMessage = error ? `${message} - ${error.message}\n${error.stack}` : message;
// 		this.log('error', errorMessage, context);
// 	}

// 	private log(level: LogLevel, message: string, context?: Record<string, any>) {
// 		if (!this.logLevelEnabled(level)) return;
// 		const formattedConsoleMessage = formatConsoleMessage(level, message, context);
// 		this.outputToConsole(level, formattedConsoleMessage);
// 		logBuffer.push({ level, message, context });
// 	}

// 	private outputToConsole(level: LogLevel, message: string) {
// 		switch (level) {
// 			case 'debug':
// 				console.debug(message);
// 				break;
// 			case 'info':
// 				console.log(message);
// 				break;
// 			case 'warn':
// 				console.warn(message);
// 				break;
// 			case 'error':
// 				console.error(message);
// 				break;
// 		}
// 	}

// 	// Method to filter logs by level
// 	async filterLogs(level: LogLevel): Promise<string[]> {
// 		if (level === 'none' || !fs.existsSync(logFiles[level])) return [];
// 		try {
// 			const data = await fs.promises.readFile(logFiles[level], 'utf8');
// 			return data.split('\n').filter((line) => line);
// 		} catch (err: unknown) {
// 			if (err instanceof Error) {
// 				console.error(`Failed to read log file: ${err.message}`);
// 			}
// 			return [];
// 		}
// 	}

// 	// Method to filter logs by time range
// 	async filterLogsByTimeRange(level: LogLevel, startTime: Date, endTime: Date): Promise<string[]> {
// 		const logs = await this.filterLogs(level);
// 		return logs.filter((log) => {
// 			const { timestamp } = JSON.parse(log);
// 			const logDate = new Date(timestamp);
// 			return logDate >= startTime && logDate <= endTime;
// 		});
// 	}

// 	// Method to delete logs by level
// 	async deleteLogs(level: LogLevel): Promise<void> {
// 		if (level === 'none' || !fs.existsSync(logFiles[level])) {
// 			console.log(`No ${level} logs to delete.`);
// 			return;
// 		}
// 		try {
// 			await fs.promises.unlink(logFiles[level]);
// 			console.log(`Deleted ${level} logs.`);
// 		} catch (err: unknown) {
// 			if (err instanceof Error) {
// 				console.error(`Failed to delete log file: ${err.message}`);
// 			}
// 		}
// 	}

// 	// Method to send logs to a remote server
// 	async sendLogsToRemoteServer(logServerUrl: string, logData: { level: LogLevel; message: string; context?: Record<string, any> }[]): Promise<void> {
// 		try {
// 			await fetch(logServerUrl, {
// 				method: 'POST',
// 				headers: { 'Content-Type': 'application/json' },
// 				body: JSON.stringify(logData)
// 			});
// 		} catch (err: unknown) {
// 			if (err instanceof Error) {
// 				console.error(`Failed to send logs to remote server: ${err.message}`);
// 			}
// 		}
// 	}

// 	// Method to set log levels dynamically
// 	setLogLevels(levels: LogLevel[]) {
// 		LOG_LEVELS.clear();
// 		levels.forEach((level) => LOG_LEVELS.add(level));
// 	}
// }

// // Create an instance of the Logger class
// const logger = new Logger();

// // Export the logger instance for use in other parts of the application
// export default logger;
import pino, { type Logger, type LoggerOptions } from 'pino';

export enum ServerEnvironment {
    DEV,
    PREV,
    STG,
    PROD 
}

export type PinoLogger = Logger & {
    setLogLevel?: (NODE_ENV: ServerEnvironment) => LoggerOptions['level'];
=======

import pino, { type Logger, type LoggerOptions } from 'pino';

export enum ServerEnvironment {
	DEV,
	PREV,
	STG,
	PROD
}

export type PinoLogger = Logger & {
	setLogLevel?: (NODE_ENV: ServerEnvironment) => LoggerOptions['level'];
>>>>>>> 4f547780
};
import { browser } from '$app/environment';

import { get, readable, type Readable } from 'svelte/store';

// Import the file path as per your folder structure

// Default log level will be set to silent but will be modified as per the environment in context.
const defaultLogLevel = 'silent';

<<<<<<< HEAD
// This is an IIFE, self executing funtion. It will return the Pino Logger instance 
const pinoLogger: PinoLogger = (() => {
    let pinoOptions: LoggerOptions;

    if (browser) {
        // If logger is running in browser, pretty print it.
            pinoOptions = {
                browser: { asObject: false },
                level: defaultLogLevel, // set default log level
                // format the level in the log to be uppercase.
                formatters: {
                    level: label => {
                        return { level: label.toUpperCase() };
                    },
                },
                transport: {
                    target: 'pino-pretty',
                    options: {
                        colorize: true, // show colors in log
                        levelFirst: true, // show levels first in log
                        translateTime: true, // translate the time in human readable format
                    },
                },   
        }
    } else {
        // If logger is running in the server, do not pretty print it.
        pinoOptions = {
            level: defaultLogLevel,
            formatters: {
                level: label => {
                    return { level: label.toUpperCase() };
                },
            },
        };
    }

    return pino(pinoOptions);
})();

pinoLogger.setLogLevel = (NODE_ENV: ServerEnvironment) => {
    let logLevel: LoggerOptions['level'] = defaultLogLevel;

    switch (NODE_ENV) {
        case ServerEnvironment.DEV:
        case ServerEnvironment.PREV:
            logLevel = 'trace'; // for Development and Preview envs, use trace log level
            break;
        case ServerEnvironment.STG:
            logLevel = 'info'; // info for Staging
            break;
        case ServerEnvironment.PROD:
            if (browser) {
                logLevel = 'silent'; // for Production, silent in browser
            } else {
                logLevel = 'info'; // and info in server
            }
            break;
    }

    logger.info(`Logger log level will be set to "${logLevel}".`);
    pinoLogger.level = logLevel;

    return logLevel;
=======
// This is an IIFE, self executing funtion. It will return the Pino Logger instance
const pinoLogger: PinoLogger = (() => {
	let pinoOptions: LoggerOptions;

	if (browser) {
		// If logger is running in browser, pretty print it.
		pinoOptions = {
			browser: { asObject: false },
			level: defaultLogLevel, // set default log level
			// format the level in the log to be uppercase.
			formatters: {
				level: (label) => {
					return { level: label.toUpperCase() };
				}
			},
			transport: {
				target: 'pino-pretty',
				options: {
					colorize: true, // show colors in log
					levelFirst: true, // show levels first in log
					translateTime: true // translate the time in human readable format
				}
			}
		};
	} else {
		// If logger is running in the server, do not pretty print it.
		pinoOptions = {
			level: defaultLogLevel,
			formatters: {
				level: (label) => {
					return { level: label.toUpperCase() };
				}
			}
		};
	}

	return pino(pinoOptions);
})();

pinoLogger.setLogLevel = (NODE_ENV: ServerEnvironment) => {
	let logLevel: LoggerOptions['level'] = defaultLogLevel;

	switch (NODE_ENV) {
		case ServerEnvironment.DEV:
		case ServerEnvironment.PREV:
			logLevel = 'trace'; // for Development and Preview envs, use trace log level
			break;
		case ServerEnvironment.STG:
			logLevel = 'info'; // info for Staging
			break;
		case ServerEnvironment.PROD:
			if (browser) {
				logLevel = 'silent'; // for Production, silent in browser
			} else {
				logLevel = 'info'; // and info in server
			}
			break;
	}

	logger.info(`Logger log level will be set to "${logLevel}".`);
	pinoLogger.level = logLevel;

	return logLevel;
>>>>>>> 4f547780
};

// Create a Readable store for the logger as it value is never going to change.
const pinoLogger_: Readable<PinoLogger> = readable<PinoLogger>(pinoLogger);

// Exporting the logger value obtained by get() function as to always import the logger file from lib folder.
export const logger = get(pinoLogger_);

// One don't need to export, if they want to use the subscribe method or the $ syntax.<|MERGE_RESOLUTION|>--- conflicted
+++ resolved
@@ -1,228 +1,3 @@
-<<<<<<< HEAD
-// import fs from 'fs';
-// import path from 'path';
-// import { publicEnv } from '@root/config/public';
-
-// // Use the provided log levels from the public environment configuration
-// const LOG_LEVELS = new Set(publicEnv.LOG_LEVELS);
-// type LogLevel = (typeof publicEnv.LOG_LEVELS)[number];
-
-// // Define the directory where logs will be stored
-// const logDirectory = path.resolve('logs');
-
-// // Ensure the log directory exists
-// if (!fs.existsSync(logDirectory)) {
-// 	fs.mkdirSync(logDirectory);
-// }
-
-// // Define log file paths for each log level
-// const logFiles: Record<LogLevel, string> = {
-// 	debug: path.join(logDirectory, 'debug.log'),
-// 	info: path.join(logDirectory, 'info.log'),
-// 	warn: path.join(logDirectory, 'warn.log'),
-// 	error: path.join(logDirectory, 'error.log'),
-// 	none: '' // No file for 'none' level
-// };
-
-// // Define log rotation settings
-// const MAX_LOG_SIZE = 5 * 1024 * 1024; // 5 MB
-
-// // Color codes for different log levels
-// const COLORS: Record<LogLevel, string> = {
-// 	debug: '\x1b[34m', // Blue
-// 	info: '\x1b[32m', // Green
-// 	warn: '\x1b[33m', // Yellow
-// 	error: '\x1b[31m', // Red
-// 	none: '\x1b[0m' // No color for 'none' level
-// };
-
-// // Helper function to format log messages for console output
-// function formatConsoleMessage(level: LogLevel, message: string, context?: Record<string, any>): string {
-// 	const timestamp = new Date().toISOString();
-// 	const color = COLORS[level];
-// 	const contextString = context ? ` ${JSON.stringify(context)}` : '';
-// 	return `${timestamp} [${color}${level.toUpperCase()}\x1b[0m]: ${message}${contextString}`;
-// }
-
-// // Helper function to format log messages for file output
-// function formatFileMessage(level: LogLevel, message: string, context?: Record<string, any>): string {
-// 	const timestamp = new Date().toISOString();
-// 	const logEntry = {
-// 		timestamp,
-// 		level,
-// 		message,
-// 		...(context && { context })
-// 	};
-// 	return JSON.stringify(logEntry);
-// }
-
-// // Helper function to write log messages to the appropriate file with rotation
-// async function logToFile(level: LogLevel, message: string, context?: Record<string, any>) {
-// 	if (level === 'none') return;
-
-// 	const formattedMessage = formatFileMessage(level, message, context);
-// 	const filePath = logFiles[level];
-
-// 	try {
-// 		const stats = await fs.promises.stat(filePath);
-// 		if (stats.size > MAX_LOG_SIZE) {
-// 			const rotatedFilePath = `${filePath}.${new Date().toISOString().replace(/[:.]/g, '-')}`;
-// 			await fs.promises.rename(filePath, rotatedFilePath);
-// 		}
-// 	} catch (err: unknown) {
-// 		if (err instanceof Error && (err as NodeJS.ErrnoException).code !== 'ENOENT') {
-// 			console.error(`Failed to check log file: ${err.message}`);
-// 			return;
-// 		}
-// 	}
-
-// 	try {
-// 		await fs.promises.appendFile(filePath, formattedMessage + '\n', 'utf8');
-// 	} catch (err: unknown) {
-// 		if (err instanceof Error) {
-// 			console.error(`Failed to write log message: ${err.message}`);
-// 		}
-// 	}
-// }
-
-// // Asynchronous log flushing
-// let logBuffer: { level: LogLevel; message: string; context?: Record<string, any> }[] = [];
-// const FLUSH_INTERVAL = 5000; // 5 seconds
-
-// function flushLogs() {
-// 	const logsToFlush = [...logBuffer];
-// 	logBuffer = [];
-// 	logsToFlush.forEach((log) => logToFile(log.level, log.message, log.context));
-// }
-
-// setInterval(flushLogs, FLUSH_INTERVAL);
-
-// // Logger class with different log levels
-// class Logger {
-// 	private logLevelEnabled(level: LogLevel): boolean {
-// 		return LOG_LEVELS.has(level);
-// 	}
-
-// 	debug(message: string, context?: Record<string, any>) {
-// 		this.log('debug', message, context);
-// 	}
-
-// 	info(message: string, context?: Record<string, any>) {
-// 		this.log('info', message, context);
-// 	}
-
-// 	warn(message: string, context?: Record<string, any>) {
-// 		this.log('warn', message, context);
-// 	}
-
-// 	error(message: string, error?: Error, context?: Record<string, any>) {
-// 		const errorMessage = error ? `${message} - ${error.message}\n${error.stack}` : message;
-// 		this.log('error', errorMessage, context);
-// 	}
-
-// 	private log(level: LogLevel, message: string, context?: Record<string, any>) {
-// 		if (!this.logLevelEnabled(level)) return;
-// 		const formattedConsoleMessage = formatConsoleMessage(level, message, context);
-// 		this.outputToConsole(level, formattedConsoleMessage);
-// 		logBuffer.push({ level, message, context });
-// 	}
-
-// 	private outputToConsole(level: LogLevel, message: string) {
-// 		switch (level) {
-// 			case 'debug':
-// 				console.debug(message);
-// 				break;
-// 			case 'info':
-// 				console.log(message);
-// 				break;
-// 			case 'warn':
-// 				console.warn(message);
-// 				break;
-// 			case 'error':
-// 				console.error(message);
-// 				break;
-// 		}
-// 	}
-
-// 	// Method to filter logs by level
-// 	async filterLogs(level: LogLevel): Promise<string[]> {
-// 		if (level === 'none' || !fs.existsSync(logFiles[level])) return [];
-// 		try {
-// 			const data = await fs.promises.readFile(logFiles[level], 'utf8');
-// 			return data.split('\n').filter((line) => line);
-// 		} catch (err: unknown) {
-// 			if (err instanceof Error) {
-// 				console.error(`Failed to read log file: ${err.message}`);
-// 			}
-// 			return [];
-// 		}
-// 	}
-
-// 	// Method to filter logs by time range
-// 	async filterLogsByTimeRange(level: LogLevel, startTime: Date, endTime: Date): Promise<string[]> {
-// 		const logs = await this.filterLogs(level);
-// 		return logs.filter((log) => {
-// 			const { timestamp } = JSON.parse(log);
-// 			const logDate = new Date(timestamp);
-// 			return logDate >= startTime && logDate <= endTime;
-// 		});
-// 	}
-
-// 	// Method to delete logs by level
-// 	async deleteLogs(level: LogLevel): Promise<void> {
-// 		if (level === 'none' || !fs.existsSync(logFiles[level])) {
-// 			console.log(`No ${level} logs to delete.`);
-// 			return;
-// 		}
-// 		try {
-// 			await fs.promises.unlink(logFiles[level]);
-// 			console.log(`Deleted ${level} logs.`);
-// 		} catch (err: unknown) {
-// 			if (err instanceof Error) {
-// 				console.error(`Failed to delete log file: ${err.message}`);
-// 			}
-// 		}
-// 	}
-
-// 	// Method to send logs to a remote server
-// 	async sendLogsToRemoteServer(logServerUrl: string, logData: { level: LogLevel; message: string; context?: Record<string, any> }[]): Promise<void> {
-// 		try {
-// 			await fetch(logServerUrl, {
-// 				method: 'POST',
-// 				headers: { 'Content-Type': 'application/json' },
-// 				body: JSON.stringify(logData)
-// 			});
-// 		} catch (err: unknown) {
-// 			if (err instanceof Error) {
-// 				console.error(`Failed to send logs to remote server: ${err.message}`);
-// 			}
-// 		}
-// 	}
-
-// 	// Method to set log levels dynamically
-// 	setLogLevels(levels: LogLevel[]) {
-// 		LOG_LEVELS.clear();
-// 		levels.forEach((level) => LOG_LEVELS.add(level));
-// 	}
-// }
-
-// // Create an instance of the Logger class
-// const logger = new Logger();
-
-// // Export the logger instance for use in other parts of the application
-// export default logger;
-import pino, { type Logger, type LoggerOptions } from 'pino';
-
-export enum ServerEnvironment {
-    DEV,
-    PREV,
-    STG,
-    PROD 
-}
-
-export type PinoLogger = Logger & {
-    setLogLevel?: (NODE_ENV: ServerEnvironment) => LoggerOptions['level'];
-=======
 
 import pino, { type Logger, type LoggerOptions } from 'pino';
 
@@ -235,7 +10,6 @@
 
 export type PinoLogger = Logger & {
 	setLogLevel?: (NODE_ENV: ServerEnvironment) => LoggerOptions['level'];
->>>>>>> 4f547780
 };
 import { browser } from '$app/environment';
 
@@ -246,71 +20,6 @@
 // Default log level will be set to silent but will be modified as per the environment in context.
 const defaultLogLevel = 'silent';
 
-<<<<<<< HEAD
-// This is an IIFE, self executing funtion. It will return the Pino Logger instance 
-const pinoLogger: PinoLogger = (() => {
-    let pinoOptions: LoggerOptions;
-
-    if (browser) {
-        // If logger is running in browser, pretty print it.
-            pinoOptions = {
-                browser: { asObject: false },
-                level: defaultLogLevel, // set default log level
-                // format the level in the log to be uppercase.
-                formatters: {
-                    level: label => {
-                        return { level: label.toUpperCase() };
-                    },
-                },
-                transport: {
-                    target: 'pino-pretty',
-                    options: {
-                        colorize: true, // show colors in log
-                        levelFirst: true, // show levels first in log
-                        translateTime: true, // translate the time in human readable format
-                    },
-                },   
-        }
-    } else {
-        // If logger is running in the server, do not pretty print it.
-        pinoOptions = {
-            level: defaultLogLevel,
-            formatters: {
-                level: label => {
-                    return { level: label.toUpperCase() };
-                },
-            },
-        };
-    }
-
-    return pino(pinoOptions);
-})();
-
-pinoLogger.setLogLevel = (NODE_ENV: ServerEnvironment) => {
-    let logLevel: LoggerOptions['level'] = defaultLogLevel;
-
-    switch (NODE_ENV) {
-        case ServerEnvironment.DEV:
-        case ServerEnvironment.PREV:
-            logLevel = 'trace'; // for Development and Preview envs, use trace log level
-            break;
-        case ServerEnvironment.STG:
-            logLevel = 'info'; // info for Staging
-            break;
-        case ServerEnvironment.PROD:
-            if (browser) {
-                logLevel = 'silent'; // for Production, silent in browser
-            } else {
-                logLevel = 'info'; // and info in server
-            }
-            break;
-    }
-
-    logger.info(`Logger log level will be set to "${logLevel}".`);
-    pinoLogger.level = logLevel;
-
-    return logLevel;
-=======
 // This is an IIFE, self executing funtion. It will return the Pino Logger instance
 const pinoLogger: PinoLogger = (() => {
 	let pinoOptions: LoggerOptions;
@@ -374,7 +83,6 @@
 	pinoLogger.level = logLevel;
 
 	return logLevel;
->>>>>>> 4f547780
 };
 
 // Create a Readable store for the logger as it value is never going to change.
